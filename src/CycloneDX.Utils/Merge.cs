﻿// This file is part of CycloneDX Library for .NET
//
// Licensed under the Apache License, Version 2.0 (the “License”);
// you may not use this file except in compliance with the License.
// You may obtain a copy of the License at
//
// http://www.apache.org/licenses/LICENSE-2.0
//
// Unless required by applicable law or agreed to in writing, software
// distributed under the License is distributed on an “AS IS” BASIS,
// WITHOUT WARRANTIES OR CONDITIONS OF ANY KIND, either express or implied.
// See the License for the specific language governing permissions and
// limitations under the License.
//
// SPDX-License-Identifier: Apache-2.0
// Copyright (c) OWASP Foundation. All Rights Reserved.

using System;
using System.Collections.Generic;
using System.Linq;
using System.Reflection;
using CycloneDX;
using CycloneDX.Models;
using CycloneDX.Models.Vulnerabilities;
using CycloneDX.Utils.Exceptions;

namespace CycloneDX.Utils
{
    public static partial class CycloneDXUtils
    {
        // TOTHINK: Now that we have a BomEntity base class, shouldn't
        // this logic relocate to become a Bom.MergeWith() implementation?
        // Notably, sanity checks like CleanupMetadataComponent and making
        // sure that a Bom+Bom merge produces a spec-validatable result
        // should be a concern of that class (same as we coerce other
        // classes to perform a structure-dependent meaningful merge,
        // and same as the types in its source code handle non-nullable
        // properties, etc.) - right?.. Perhaps sub-classes like BomFlat
        // and BomHierarchical and their respective MergeWith() methods
        // could be a way forward for this...

        /// <summary>
        /// Performs a flat merge of two BOMs.
        /// 
        /// Useful for situations like building a consolidated BOM for a web
        /// application. Flat merge can combine the BOM for frontend code
        /// with the BOM for backend code and return a single, combined BOM.
        /// 
        /// For situations where system component hierarchy is required to be
        /// maintained refer to the <c>HierarchicalMerge</c> method.
        /// </summary>
        /// <param name="bom1"></param>
        /// <param name="bom2"></param>
        /// <returns></returns>
        public static Bom FlatMerge(Bom bom1, Bom bom2)
        {
            return FlatMerge(bom1, bom2, BomEntityListMergeHelperStrategy.Default());
        }

        public static Bom FlatMerge(Bom bom1, Bom bom2, BomEntityListMergeHelperStrategy listMergeHelperStrategy)
        {
            if (!int.TryParse(System.Environment.GetEnvironmentVariable("CYCLONEDX_DEBUG_MERGE"), out int iDebugLevel) || iDebugLevel < 0)
            {
                iDebugLevel = 0;
            }

            var result = new Bom();
            result.Metadata = new Metadata
            {
                // Note: we recurse into this method from other FlatMerge() implementations
                // (e.g. mass-merge of a big list of Bom documents), so the resulting
                // document gets a new timestamp every time. It is unique after all.
                // Also note that a merge of "new Bom()" with a real Bom is also different
                // from that original (serialNumber, timestamp, possible entry order, etc.)
                Timestamp = DateTime.Now
            };

            #pragma warning disable 618
            var toolsMerger = new ListMergeHelper<Tool>();
<<<<<<< HEAD
            var tools = toolsMerger.Merge(bom1.Metadata?.Tools, bom2.Metadata?.Tools, listMergeHelperStrategy);
            if (tools != null)
            {
                result.Metadata.Tools = tools;
=======
            #pragma warning restore 618
            var tools = toolsMerger.Merge(bom1.Metadata?.Tools?.Tools, bom2.Metadata?.Tools?.Tools);
            if (tools != null)
            {
                result.Metadata = new Metadata
                {
                    Tools = new ToolChoices
                    {
                        Tools = tools,
                    }
                };
>>>>>>> 1e3886b7
            }

            var componentsMerger = new ListMergeHelper<Component>();
            result.Components = componentsMerger.Merge(bom1.Components, bom2.Components, listMergeHelperStrategy);

            // Add main component from bom2 as a "yet another component"
            // if missing in that list so far. Note: any more complicated
            // cases should be handled by CleanupMetadataComponent() when
            // called by MergeCommand or similar consumer; however we can
            // not generally rely in a library that only one particular
            // tool calls it - so this method should ensure validity of
            // its own output on every step along the way.
            if (result.Components != null && !(bom2.Metadata?.Component is null) && !result.Components.Contains(bom2.Metadata.Component))
            {
                // Skip such addition if the component in bom2 is same as the
                // existing metadata/component in bom1 (gluing same file together
                // twice should be effectively no-op); try to merge instead:

                if (iDebugLevel >= 1)
                {
                    Console.WriteLine($"FLAT-MERGE: bom1comp='{bom1.Metadata?.Component}' bom-ref1='{bom1.Metadata?.Component?.BomRef}' bom2comp='{bom2.Metadata?.Component}' bom-ref2='{bom2.Metadata?.Component?.BomRef}'");
                }

                if (!(bom1.Metadata?.Component is null) && (bom2.Metadata.Component.Equals(bom1.Metadata.Component)
                || (!(bom1.Metadata?.Component?.BomRef is null) && !(bom2.Metadata?.Component?.BomRef is null) && (bom1.Metadata.Component.BomRef == bom2.Metadata.Component.BomRef))))
                {
                    // bom1's entry is not null and seems equivalent to bom2's:
                    if (iDebugLevel >= 1)
                    {
                        Console.WriteLine($"FLAT-MERGE: bom1.Metadata.Component is already equivalent to bom2.Metadata.Component: merging");
                    }
                    result.Metadata.Component = bom1.Metadata.Component;
                    result.Metadata.Component.MergeWith(bom2.Metadata.Component);
                }
                else
                {
                    if (iDebugLevel >= 1)
                    {
                        Console.WriteLine($"FLAT-MERGE: bom1.Metadata.Component is missing or not equivalent to bom2.Metadata.Component: adding new entry into components[]");
                    }
                    result.Components.Add(bom2.Metadata.Component);
                }
            }

            var servicesMerger = new ListMergeHelper<Service>();
            result.Services = servicesMerger.Merge(bom1.Services, bom2.Services, listMergeHelperStrategy);

            var extRefsMerger = new ListMergeHelper<ExternalReference>();
            result.ExternalReferences = extRefsMerger.Merge(bom1.ExternalReferences, bom2.ExternalReferences, listMergeHelperStrategy);

            var dependenciesMerger = new ListMergeHelper<Dependency>();
            result.Dependencies = dependenciesMerger.Merge(bom1.Dependencies, bom2.Dependencies, listMergeHelperStrategy);

            var compositionsMerger = new ListMergeHelper<Composition>();
            result.Compositions = compositionsMerger.Merge(bom1.Compositions, bom2.Compositions, listMergeHelperStrategy);

            var vulnerabilitiesMerger = new ListMergeHelper<Vulnerability>();
            result.Vulnerabilities = vulnerabilitiesMerger.Merge(bom1.Vulnerabilities, bom2.Vulnerabilities, listMergeHelperStrategy);

            result = CleanupMetadataComponent(result);
            result = CleanupEmptyLists(result);

            return result;
        }


        /// <summary>
        /// Performs a flat merge of multiple BOMs.
        /// 
        /// Useful for situations like building a consolidated BOM for a web
        /// application. Flat merge can combine the BOM for frontend code
        /// with the BOM for backend code and return a single, combined BOM.
        /// 
        /// For situations where system component hierarchy is required to be
        /// maintained refer to the <c>HierarchicalMerge</c> method.
        /// </summary>
        /// <param name="bom1"></param>
        /// <param name="bom2"></param>
        /// <returns></returns>
        public static Bom FlatMerge(IEnumerable<Bom> boms)
        {
            return FlatMerge(boms, null);
        }

        /// <summary>
        /// Performs a flat merge of multiple BOMs.
        /// 
        /// Useful for situations like building a consolidated BOM for a web
        /// application. Flat merge can combine the BOM for frontend code
        /// with the BOM for backend code and return a single, combined BOM.
        /// 
        /// For situations where system component hierarchy is required to be
        /// maintained refer to the <c>HierarchicalMerge</c> method.
        /// </summary>
        /// <param name="bom1"></param>
        /// <param name="bom2"></param>
        /// <returns></returns>
        public static Bom FlatMerge(IEnumerable<Bom> boms, Component bomSubject)
        {
            var result = new Bom();
            BomEntityListMergeHelperStrategy safeStrategy = BomEntityListMergeHelperStrategy.Default();
            BomEntityListMergeHelperStrategy quickStrategy = BomEntityListMergeHelperStrategy.Default();
            quickStrategy.useBomEntityMerge = false;

            // Sanity-check: we will do evil things in Components.MergeWith()
            // among others, and hash-code based quick deduplication, which
            // may potentially lead to loss of info. Keep track of "bom-ref"
            // values we had incoming, and what we would see in the merged
            // document eventually.
            // TODO: Adapt if we would later rename conflicting entries on
            // the fly. These dictionaries can help actually. See details in
            // https://github.com/CycloneDX/cyclonedx-dotnet-library/pull/245#issuecomment-1686079370
            Dictionary<string, int> dictBomRefsInput = CountBomRefs(result);

            // Note: we were asked to "merge" and so we do, per principle of
            // least surprise - even if there is just one entry in boms[] so
            // we might be inclined to skip the loop. Resulting document WILL
            // differ from such single original (serialNumber, timestamp...)
            int countBoms = 0;
            foreach (var bom in boms)
            {
                // INJECTED-ERROR-FOR-TESTING // if countBoms > 1 then ...
                CountBomRefs(bom, ref dictBomRefsInput);
                result = FlatMerge(result, bom, quickStrategy);
                countBoms++;
            }

            // The quickly-made merged Bom is likely messy (only deduplicating
            // identical entries). Run another merge, careful this time, over
            // the resulting collection with a lot fewer items to inspect with
            // the heavier logic.
            var resultSubj = new Bom();

            // Add reference to this currently running build of cyclonedx-cli
            // (likely) and this cyclonedx-dotnet-library into the metadata/tools
            // of the merged BOM document. After all - any bugs appearing due
            // to merge routines are our own and should be trackable...
            // Per https://stackoverflow.com/a/36351902/4715872 :
            // Use System.Reflection.Assembly.GetExecutingAssembly()
            // to get the assembly (that this line of code is in), or
            // use System.Reflection.Assembly.GetEntryAssembly() to
            // get the assembly your project started with (most likely
            // this is your app). In multi-project solutions this is
            // something to keep in mind!
            Tool toolThisLibrary = new Tool
            {
                Vendor = "OWASP Foundation",
                Name = Assembly.GetExecutingAssembly().GetName().Name, // "cyclonedx-dotnet-library"
                Version = Assembly.GetExecutingAssembly().GetName().Version.ToString()
            };

            resultSubj.Metadata = new Metadata
            {
                Tools = new List<Tool>(new [] {toolThisLibrary})
            };

            // At worst, these would dedup away?..
            string toolThisScriptName = Assembly.GetEntryAssembly().GetName().Name; // "cyclonedx-cli" or similar
            if (toolThisScriptName != toolThisLibrary.Name)
            {
                Tool toolThisScript = new Tool
                {
                    Name = toolThisScriptName,
                    Vendor = (toolThisScriptName.ToLowerInvariant().StartsWith("cyclonedx") ? "OWASP Foundation" : null),
                    Version = Assembly.GetEntryAssembly().GetName().Version.ToString()
                };
                resultSubj.Metadata.Tools.Add(toolThisScript);
            }


            if (bomSubject is null)
            {
                result = FlatMerge(resultSubj, result, safeStrategy);
            }
            else
            {
                // use the params provided if possible: prepare a new document
                // with desired "metadata/component" and merge differing data
                // from earlier collected result into this structure.
                resultSubj.Metadata.Component = bomSubject;
                resultSubj.Metadata.Component.BomRef = ComponentBomRefNamespace(result.Metadata.Component);
                CountBomRefs(resultSubj, ref dictBomRefsInput);
                result = FlatMerge(resultSubj, result, safeStrategy);

                var mainDependency = new Dependency();
                mainDependency.Ref = result.Metadata.Component.BomRef;
                mainDependency.Dependencies = new List<Dependency>();

                // Revisit original Boms which had a metadata/component
                // to write them up as dependencies of newly injected
                // top-level product name.
                foreach (var bom in boms)
                {
                    if (!(bom.Metadata?.Component is null)) 
                    {
                        var dep =  new Dependency();
                        dep.Ref = bom.Metadata.Component.BomRef;

                        mainDependency.Dependencies.Add(dep);
                    }
                }

                result.Dependencies.Add(mainDependency);
            }

            result = CleanupMetadataComponent(result);
            result = CleanupEmptyLists(result);
            result = CleanupSortLists(result);

            // Final sanity-check:
            Dictionary<string, int> dictBomRefsResult = CountBomRefs(result);
            if (!Enumerable.SequenceEqual(dictBomRefsResult.Keys.OrderBy(e => e), dictBomRefsInput.Keys.OrderBy(e => e)))
            {
                Console.WriteLine("WARNING: Different sets of 'bom-ref' in the resulting document vs. original input files!");
            }

            return result;
        }

        /// <summary>
        /// Performs a hierarchical merge for multiple BOMs.
        /// 
        /// To retain system component hierarchy, top level BOM metadata
        /// component must be included in each BOM.
        /// </summary>
        /// <param name="boms"></param>
        /// <param name="bomSubject">
        /// The component described by the hierarchical merge being performed.
        /// 
        /// This will be included as the top level BOM metadata component in
        /// the returned BOM.
        /// </param>
        /// <returns></returns>
        public static Bom HierarchicalMerge(IEnumerable<Bom> boms, Component bomSubject)
        {
            var result = new Bom();
            result.Metadata = new Metadata
            {
                Timestamp = DateTime.Now
            };

            if (bomSubject != null)
            {
                if (bomSubject.BomRef is null)
                {
<<<<<<< HEAD
                    bomSubject.BomRef = ComponentBomRefNamespace(bomSubject);
                }
                result.Metadata.Component = bomSubject;
                result.Metadata.Tools = new List<Tool>();
=======
                    Component = bomSubject,
                    #pragma warning disable 618
                    Tools = new ToolChoices
                    {
                        Tools = new List<Tool>(),
                    }
                    #pragma warning restore 618
                };
>>>>>>> 1e3886b7
            }

            result.Components = new List<Component>();
            result.Services = new List<Service>();
            result.ExternalReferences = new List<ExternalReference>();
            result.Dependencies = new List<Dependency>();
            result.Compositions = new List<Composition>();
            result.Vulnerabilities = new List<Vulnerability>();

            var bomSubjectDependencies = new List<Dependency>();

            foreach (var bom in boms)
            {
                if (bom.Metadata?.Component is null)
                {
                    throw new MissingMetadataComponentException(
                        bom.SerialNumber is null
                        ? "Required metadata (top level) component is missing from BOM."
                        : $"Required metadata (top level) component is missing from BOM {bom.SerialNumber}.");
                }

                if (bom.Metadata?.Tools?.Tools?.Count > 0)
                {
<<<<<<< HEAD
                    if (result.Metadata.Tools == null)
                    {
                        result.Metadata.Tools = new List<Tool>();
                    }

                    result.Metadata.Tools.AddRange(bom.Metadata.Tools);
=======
                    result.Metadata.Tools.Tools.AddRange(bom.Metadata.Tools.Tools);
>>>>>>> 1e3886b7
                }

                var thisComponent = bom.Metadata.Component;
                if (thisComponent.Components is null) bom.Metadata.Component.Components = new List<Component>();
                if (!(bom.Components is null))
                {
                    thisComponent.Components.AddRange(bom.Components);
                }

                // add a namespace to existing BOM refs
                NamespaceComponentBomRefs(thisComponent);

                // make sure we have a BOM ref set and add top level dependency reference
                if (thisComponent.BomRef is null) thisComponent.BomRef = ComponentBomRefNamespace(thisComponent);
                bomSubjectDependencies.Add(new Dependency { Ref = thisComponent.BomRef });

                result.Components.Add(thisComponent);


                // services
                if (bom.Services != null)
                foreach (var service in bom.Services)
                {
                    service.BomRef = NamespacedBomRef(bom.Metadata.Component, service.BomRef);
                    result.Services.Add(service);
                }

                // external references
                if (!(bom.ExternalReferences is null)) result.ExternalReferences.AddRange(bom.ExternalReferences);

                // dependencies
                if (bom.Dependencies != null)
                {
                    NamespaceDependencyBomRefs(ComponentBomRefNamespace(thisComponent), bom.Dependencies);
                    result.Dependencies.AddRange(bom.Dependencies);
                }

                // compositions
                if (bom.Compositions != null)
                {
                    NamespaceCompositions(ComponentBomRefNamespace(bom.Metadata.Component), bom.Compositions);
                    result.Compositions.AddRange(bom.Compositions);
                }

                // vulnerabilities
                if (bom.Vulnerabilities != null)
                {
                    NamespaceVulnerabilitiesRefs(ComponentBomRefNamespace(result.Metadata.Component), bom.Vulnerabilities);
                    result.Vulnerabilities.AddRange(bom.Vulnerabilities);
                }
            }

            if (bomSubject != null)
            {
                result.Dependencies.Add( new Dependency
                {
                    Ref = result.Metadata.Component.BomRef,
                    Dependencies = bomSubjectDependencies
                });
            }

<<<<<<< HEAD
            result = CleanupMetadataComponent(result);
            result = CleanupEmptyLists(result);
=======
            // cleanup empty top level elements
            if (result.Metadata.Tools.Tools.Count == 0) result.Metadata.Tools.Tools = null;
            if (result.Components.Count == 0) result.Components = null;
            if (result.Services.Count == 0) result.Services = null;
            if (result.ExternalReferences.Count == 0) result.ExternalReferences = null;
            if (result.Dependencies.Count == 0) result.Dependencies = null;
            if (result.Compositions.Count == 0) result.Compositions = null;
            if (result.Vulnerabilities.Count == 0) result.Vulnerabilities = null;
>>>>>>> 1e3886b7

            return result;
        }

        /// <summary>
        /// Merge main "metadata/component" entry with its possible alter-ego
        /// in the components list and evict extra copy from that list: per
        /// spec v1_4 at least, the bom-ref must be unique across the document.
        /// </summary>
        /// <param name="result">A Bom document</param>
        /// <returns>Resulting document (whether modified or not)</returns>
        public static Bom CleanupMetadataComponent(Bom result)
        {
            if (!int.TryParse(System.Environment.GetEnvironmentVariable("CYCLONEDX_DEBUG_MERGE"), out int iDebugLevel) || iDebugLevel < 0)
            {
                iDebugLevel = 0;
            }

            if (iDebugLevel >= 1)
            {
                Console.WriteLine($"MERGE-CLEANUP: metadata/component/bom-ref='{result.Metadata?.Component?.BomRef}'");
            }

            if (!(result.Metadata.Component is null) && !(result.Components is null) && (result.Components?.Count > 0) && result.Components.Contains(result.Metadata.Component))
            {
                if (iDebugLevel >= 2)
                {
                    Console.WriteLine($"MERGE-CLEANUP: Searching in list");
                }
                foreach (Component component in result.Components)
                {
                    if (iDebugLevel >= 2)
                    {
                        Console.WriteLine($"MERGE-CLEANUP: Looking at a bom-ref='{component?.BomRef}'");
                    }
                    if (component is null)
                    {
                        // should not happen, but...
                        continue;
                    }
                    if (component.Equals(result.Components) || component.BomRef.Equals(result.Metadata.Component.BomRef))
                    {
                        if (iDebugLevel >= 1)
                        {
                            Console.WriteLine($"MERGE-CLEANUP: Found in list: merging, cleaning...");
                        }
                        result.Metadata.Component.MergeWith(component);
                        result.Components.Remove(component);
                        return result;
                    }
                }
            }

            if (iDebugLevel >= 1)
            {
                Console.WriteLine($"MERGE-CLEANUP: NO HITS");
            }
            return result;
        }

        /// <summary>
        /// Clean up empty top level elements.
        /// </summary>
        /// <param name="result">A Bom document</param>
        /// <returns>Resulting document (whether modified or not)</returns>
        public static Bom CleanupEmptyLists(Bom result)
        {
            if (result.Metadata?.Tools?.Count == 0)
            {
                result.Metadata.Tools = null;
            }

            if (result.Components?.Count == 0)
            {
                result.Components = null;
            }

            if (result.Services?.Count == 0)
            {
                result.Services = null;
            }

            if (result.ExternalReferences?.Count == 0)
            {
                result.ExternalReferences = null;
            }

            if (result.Dependencies?.Count == 0)
            {
                result.Dependencies = null;
            }

            if (result.Compositions?.Count == 0)
            {
                result.Compositions = null;
            }

            if (result.Vulnerabilities?.Count == 0)
            {
                result.Vulnerabilities = null;
            }

            return result;
        }

        /// <summary>
        /// Sort (top-level) list entries in the Bom for easier comparisons
        /// and better compression.<br/>
        /// TODO? Drill into the BomEntities to sort lists inside too?
        /// </summary>
        /// <param name="result">A Bom document</param>
        /// <returns>Resulting document (whether modified or not)</returns>
        public static Bom CleanupSortLists(Bom result)
        {
            // Why oh why?..  error CS1503: Argument 1: cannot convert
            // from 'System.Collections.Generic.List<CycloneDX.Models.Tool>'
            // to 'System.Collections.Generic.List<CycloneDX.Models.BomEntity>'
            //    BomEntity.NormalizeList(result.Tools) -- it looks so simple!
            // But at least we *can* call it, perhaps inefficiently for
            // the run-time code and scaffolding, but easy to maintain
            // with filter definitions now stored in classes, not here...
            if (result.Metadata?.Tools?.Count > 0)
            {
                var sortHelper = new ListMergeHelper<Tool>();
                sortHelper.SortByAscending(result.Metadata.Tools, true);
            }

            if (result.Components?.Count > 0)
            {
                var sortHelper = new ListMergeHelper<Component>();
                sortHelper.SortByAscending(result.Components, true);
            }

            if (result.Services?.Count > 0)
            {
                var sortHelper = new ListMergeHelper<Service>();
                sortHelper.SortByAscending(result.Services, true);
            }

            if (result.ExternalReferences?.Count > 0)
            {
                var sortHelper = new ListMergeHelper<ExternalReference>();
                sortHelper.SortByAscending(result.ExternalReferences, true);
            }

            if (result.Dependencies?.Count > 0)
            {
                var sortHelper = new ListMergeHelper<Dependency>();
                sortHelper.SortByAscending(result.Dependencies, true);
            }

            if (result.Compositions?.Count > 0)
            {
                var sortHelper = new ListMergeHelper<Composition>();
                sortHelper.SortByAscending(result.Compositions, true);
            }

            if (result.Vulnerabilities?.Count > 0)
            {
                var sortHelper = new ListMergeHelper<Vulnerability>();
                sortHelper.SortByAscending(result.Vulnerabilities, true);
            }

            return result;
        }

        // Currently our MergeWith() logic has potential to mess with
        // Component bom entities (later maybe more), and generally
        // the document-wide uniqueness of BomRefs is a sore point, so
        // we want them all accounted "before and after" the (flat) merge.
        // Code below reuses the same dictionary object as initialized
        // once for the Bom document's caller, to go faster about it:
        private static void BumpDictCounter<T>(T key, ref Dictionary<T, int> dict) {
            if (dict.ContainsKey(key)) {
                dict[key]++;
                return;
            }
            dict[key] = 1;
        }

        private static void CountBomRefs(Component obj, ref Dictionary<string, int> dict) {
            if (obj is null)
            {
                return;
            }

            if (obj.BomRef != null)
            {
                BumpDictCounter<string>(obj.BomRef, ref dict);
            }

            if (obj.Components != null && obj.Components.Count > 0)
            {
                foreach (Component child in obj.Components)
                {
                    CountBomRefs(child, ref dict);
                }
            }

            if (obj.Pedigree != null)
            {
                if (obj.Pedigree.Ancestors != null && obj.Pedigree.Ancestors.Count > 0)
                {
                    foreach (Component child in obj.Pedigree.Ancestors)
                    {
                        CountBomRefs(child, ref dict);
                    }
                }

                if (obj.Pedigree.Descendants != null && obj.Pedigree.Descendants.Count > 0)
                {
                    foreach (Component child in obj.Pedigree.Descendants)
                    {
                        CountBomRefs(child, ref dict);
                    }
                }

                if (obj.Pedigree.Variants != null && obj.Pedigree.Variants.Count > 0)
                {
                    foreach (Component child in obj.Pedigree.Variants)
                    {
                        CountBomRefs(child, ref dict);
                    }
                }
            }
        }

        private static void CountBomRefs(Service obj, ref Dictionary<string, int> dict) {
            if (obj is null)
            {
                return;
            }

            if (obj.BomRef != null)
            {
                BumpDictCounter<string>(obj.BomRef, ref dict);
            }

            if (obj.Services != null && obj.Services.Count > 0)
            {
                foreach (Service child in obj.Services)
                {
                    CountBomRefs(child, ref dict);
                }
            }
        }

        private static void CountBomRefs(Vulnerability obj, ref Dictionary<string, int> dict) {
            if (obj is null)
            {
                return;
            }

            if (obj.BomRef != null)
            {
                BumpDictCounter<string>(obj.BomRef, ref dict);
            }

            // Note: Vulnerability objects are not nested (as of CDX 1.4)
        }

        private static void CountBomRefs(Bom bom, ref Dictionary<string, int> dict) {
            if (bom is null)
            {
                return;
            }

            if (bom.Metadata?.Component != null) {
                CountBomRefs(bom.Metadata.Component, ref dict);
            }

            if (bom.Components != null && bom.Components.Count > 0)
            {
                foreach (Component child in bom.Components)
                {
                    CountBomRefs(child, ref dict);
                }
            }

            if (bom.Services != null && bom.Services.Count > 0)
            {
                foreach (Service child in bom.Services)
                {
                    CountBomRefs(child, ref dict);
                }
            }

            if (bom.Vulnerabilities != null && bom.Vulnerabilities.Count > 0)
            {
                foreach (Vulnerability child in bom.Vulnerabilities)
                {
                    CountBomRefs(child, ref dict);
                }
            }
        }

        private static Dictionary<string, int> CountBomRefs(Bom bom) {
            var dict = new Dictionary<string, int>();
            CountBomRefs(bom, ref dict);
            return dict;
        }

        private static string NamespacedBomRef(Component bomSubject, string bomRef)
        {
            return string.IsNullOrEmpty(bomRef) ? null : NamespacedBomRef(ComponentBomRefNamespace(bomSubject), bomRef);
        }

        private static string NamespacedBomRef(string bomRefNamespace, string bomRef)
        {
            return string.IsNullOrEmpty(bomRef) ? null : $"{bomRefNamespace}:{bomRef}";
        }

        private static string ComponentBomRefNamespace(Component component)
        {
            return component.Group is null
                ? $"{component.Name}@{component.Version}"
                : $"{component.Group}.{component.Name}@{component.Version}";
        }

        private static void NamespaceComponentBomRefs(Component topComponent)
        {
            var components = new Stack<Component>();
            components.Push(topComponent);

            while (components.Count > 0)
            {
                var currentComponent = components.Pop();

                if (currentComponent.Components != null)
                {
                    foreach (var subComponent in currentComponent.Components)
                    {
                        components.Push(subComponent);
                    }
                }

                currentComponent.BomRef = NamespacedBomRef(topComponent, currentComponent.BomRef);
            }
        }

        private static void NamespaceVulnerabilitiesRefs(string bomRefNamespace, List<Vulnerability> vulnerabilities)
        {
            var pendingVulnerabilities = new Stack<Vulnerability>(vulnerabilities);

            while (pendingVulnerabilities.Count > 0)
            {
                var vulnerability = pendingVulnerabilities.Pop();

                vulnerability.BomRef = NamespacedBomRef(bomRefNamespace, vulnerability.BomRef);

                if (vulnerability.Affects != null)
                {
                    foreach (var affect in vulnerability.Affects)
                    {
                        affect.Ref = bomRefNamespace;
                    }
                }
            }
        }

        private static void NamespaceDependencyBomRefs(string bomRefNamespace, List<Dependency> dependencies)
        {
            var pendingDependencies = new Stack<Dependency>(dependencies);

            while (pendingDependencies.Count > 0)
            {
                var dependency = pendingDependencies.Pop();

                if (dependency.Dependencies != null)
                {
                    foreach (var subDependency in dependency.Dependencies)
                    {
                        pendingDependencies.Push(subDependency);
                    }
                }

                dependency.Ref = NamespacedBomRef(bomRefNamespace, dependency.Ref);
            }
        }

        private static void NamespaceCompositions(string bomRefNamespace, List<Composition> compositions)
        {
            foreach (var composition in compositions)
            {
                if (composition.Assemblies != null)
                {
                    for (var i=0; i<composition.Assemblies.Count; i++)
                    {
                        composition.Assemblies[i] = NamespacedBomRef(bomRefNamespace, composition.Assemblies[i]);
                    }
                }

                if (composition.Dependencies != null)
                {
                    for (var i=0; i<composition.Dependencies.Count; i++)
                    {
                        composition.Dependencies[i] = NamespacedBomRef(bomRefNamespace, composition.Dependencies[i]);
                    }
                }
            }
        }
    }
}
<|MERGE_RESOLUTION|>--- conflicted
+++ resolved
@@ -1,867 +1,844 @@
-﻿// This file is part of CycloneDX Library for .NET
-//
-// Licensed under the Apache License, Version 2.0 (the “License”);
-// you may not use this file except in compliance with the License.
-// You may obtain a copy of the License at
-//
-// http://www.apache.org/licenses/LICENSE-2.0
-//
-// Unless required by applicable law or agreed to in writing, software
-// distributed under the License is distributed on an “AS IS” BASIS,
-// WITHOUT WARRANTIES OR CONDITIONS OF ANY KIND, either express or implied.
-// See the License for the specific language governing permissions and
-// limitations under the License.
-//
-// SPDX-License-Identifier: Apache-2.0
-// Copyright (c) OWASP Foundation. All Rights Reserved.
-
-using System;
-using System.Collections.Generic;
-using System.Linq;
-using System.Reflection;
-using CycloneDX;
-using CycloneDX.Models;
-using CycloneDX.Models.Vulnerabilities;
-using CycloneDX.Utils.Exceptions;
-
-namespace CycloneDX.Utils
-{
-    public static partial class CycloneDXUtils
-    {
-        // TOTHINK: Now that we have a BomEntity base class, shouldn't
-        // this logic relocate to become a Bom.MergeWith() implementation?
-        // Notably, sanity checks like CleanupMetadataComponent and making
-        // sure that a Bom+Bom merge produces a spec-validatable result
-        // should be a concern of that class (same as we coerce other
-        // classes to perform a structure-dependent meaningful merge,
-        // and same as the types in its source code handle non-nullable
-        // properties, etc.) - right?.. Perhaps sub-classes like BomFlat
-        // and BomHierarchical and their respective MergeWith() methods
-        // could be a way forward for this...
-
-        /// <summary>
-        /// Performs a flat merge of two BOMs.
-        /// 
-        /// Useful for situations like building a consolidated BOM for a web
-        /// application. Flat merge can combine the BOM for frontend code
-        /// with the BOM for backend code and return a single, combined BOM.
-        /// 
-        /// For situations where system component hierarchy is required to be
-        /// maintained refer to the <c>HierarchicalMerge</c> method.
-        /// </summary>
-        /// <param name="bom1"></param>
-        /// <param name="bom2"></param>
-        /// <returns></returns>
-        public static Bom FlatMerge(Bom bom1, Bom bom2)
-        {
-            return FlatMerge(bom1, bom2, BomEntityListMergeHelperStrategy.Default());
-        }
-
-        public static Bom FlatMerge(Bom bom1, Bom bom2, BomEntityListMergeHelperStrategy listMergeHelperStrategy)
-        {
-            if (!int.TryParse(System.Environment.GetEnvironmentVariable("CYCLONEDX_DEBUG_MERGE"), out int iDebugLevel) || iDebugLevel < 0)
-            {
-                iDebugLevel = 0;
-            }
-
-            var result = new Bom();
-            result.Metadata = new Metadata
-            {
-                // Note: we recurse into this method from other FlatMerge() implementations
-                // (e.g. mass-merge of a big list of Bom documents), so the resulting
-                // document gets a new timestamp every time. It is unique after all.
-                // Also note that a merge of "new Bom()" with a real Bom is also different
-                // from that original (serialNumber, timestamp, possible entry order, etc.)
-                Timestamp = DateTime.Now
-            };
-
-            #pragma warning disable 618
-            var toolsMerger = new ListMergeHelper<Tool>();
-<<<<<<< HEAD
-            var tools = toolsMerger.Merge(bom1.Metadata?.Tools, bom2.Metadata?.Tools, listMergeHelperStrategy);
-            if (tools != null)
-            {
-                result.Metadata.Tools = tools;
-=======
-            #pragma warning restore 618
-            var tools = toolsMerger.Merge(bom1.Metadata?.Tools?.Tools, bom2.Metadata?.Tools?.Tools);
-            if (tools != null)
-            {
-                result.Metadata = new Metadata
-                {
-                    Tools = new ToolChoices
-                    {
-                        Tools = tools,
-                    }
-                };
->>>>>>> 1e3886b7
-            }
-
-            var componentsMerger = new ListMergeHelper<Component>();
-            result.Components = componentsMerger.Merge(bom1.Components, bom2.Components, listMergeHelperStrategy);
-
-            // Add main component from bom2 as a "yet another component"
-            // if missing in that list so far. Note: any more complicated
-            // cases should be handled by CleanupMetadataComponent() when
-            // called by MergeCommand or similar consumer; however we can
-            // not generally rely in a library that only one particular
-            // tool calls it - so this method should ensure validity of
-            // its own output on every step along the way.
-            if (result.Components != null && !(bom2.Metadata?.Component is null) && !result.Components.Contains(bom2.Metadata.Component))
-            {
-                // Skip such addition if the component in bom2 is same as the
-                // existing metadata/component in bom1 (gluing same file together
-                // twice should be effectively no-op); try to merge instead:
-
-                if (iDebugLevel >= 1)
-                {
-                    Console.WriteLine($"FLAT-MERGE: bom1comp='{bom1.Metadata?.Component}' bom-ref1='{bom1.Metadata?.Component?.BomRef}' bom2comp='{bom2.Metadata?.Component}' bom-ref2='{bom2.Metadata?.Component?.BomRef}'");
-                }
-
-                if (!(bom1.Metadata?.Component is null) && (bom2.Metadata.Component.Equals(bom1.Metadata.Component)
-                || (!(bom1.Metadata?.Component?.BomRef is null) && !(bom2.Metadata?.Component?.BomRef is null) && (bom1.Metadata.Component.BomRef == bom2.Metadata.Component.BomRef))))
-                {
-                    // bom1's entry is not null and seems equivalent to bom2's:
-                    if (iDebugLevel >= 1)
-                    {
-                        Console.WriteLine($"FLAT-MERGE: bom1.Metadata.Component is already equivalent to bom2.Metadata.Component: merging");
-                    }
-                    result.Metadata.Component = bom1.Metadata.Component;
-                    result.Metadata.Component.MergeWith(bom2.Metadata.Component);
-                }
-                else
-                {
-                    if (iDebugLevel >= 1)
-                    {
-                        Console.WriteLine($"FLAT-MERGE: bom1.Metadata.Component is missing or not equivalent to bom2.Metadata.Component: adding new entry into components[]");
-                    }
-                    result.Components.Add(bom2.Metadata.Component);
-                }
-            }
-
-            var servicesMerger = new ListMergeHelper<Service>();
-            result.Services = servicesMerger.Merge(bom1.Services, bom2.Services, listMergeHelperStrategy);
-
-            var extRefsMerger = new ListMergeHelper<ExternalReference>();
-            result.ExternalReferences = extRefsMerger.Merge(bom1.ExternalReferences, bom2.ExternalReferences, listMergeHelperStrategy);
-
-            var dependenciesMerger = new ListMergeHelper<Dependency>();
-            result.Dependencies = dependenciesMerger.Merge(bom1.Dependencies, bom2.Dependencies, listMergeHelperStrategy);
-
-            var compositionsMerger = new ListMergeHelper<Composition>();
-            result.Compositions = compositionsMerger.Merge(bom1.Compositions, bom2.Compositions, listMergeHelperStrategy);
-
-            var vulnerabilitiesMerger = new ListMergeHelper<Vulnerability>();
-            result.Vulnerabilities = vulnerabilitiesMerger.Merge(bom1.Vulnerabilities, bom2.Vulnerabilities, listMergeHelperStrategy);
-
-            result = CleanupMetadataComponent(result);
-            result = CleanupEmptyLists(result);
-
-            return result;
-        }
-
-
-        /// <summary>
-        /// Performs a flat merge of multiple BOMs.
-        /// 
-        /// Useful for situations like building a consolidated BOM for a web
-        /// application. Flat merge can combine the BOM for frontend code
-        /// with the BOM for backend code and return a single, combined BOM.
-        /// 
-        /// For situations where system component hierarchy is required to be
-        /// maintained refer to the <c>HierarchicalMerge</c> method.
-        /// </summary>
-        /// <param name="bom1"></param>
-        /// <param name="bom2"></param>
-        /// <returns></returns>
-        public static Bom FlatMerge(IEnumerable<Bom> boms)
-        {
-            return FlatMerge(boms, null);
-        }
-
-        /// <summary>
-        /// Performs a flat merge of multiple BOMs.
-        /// 
-        /// Useful for situations like building a consolidated BOM for a web
-        /// application. Flat merge can combine the BOM for frontend code
-        /// with the BOM for backend code and return a single, combined BOM.
-        /// 
-        /// For situations where system component hierarchy is required to be
-        /// maintained refer to the <c>HierarchicalMerge</c> method.
-        /// </summary>
-        /// <param name="bom1"></param>
-        /// <param name="bom2"></param>
-        /// <returns></returns>
-        public static Bom FlatMerge(IEnumerable<Bom> boms, Component bomSubject)
-        {
-            var result = new Bom();
-            BomEntityListMergeHelperStrategy safeStrategy = BomEntityListMergeHelperStrategy.Default();
-            BomEntityListMergeHelperStrategy quickStrategy = BomEntityListMergeHelperStrategy.Default();
-            quickStrategy.useBomEntityMerge = false;
-
-            // Sanity-check: we will do evil things in Components.MergeWith()
-            // among others, and hash-code based quick deduplication, which
-            // may potentially lead to loss of info. Keep track of "bom-ref"
-            // values we had incoming, and what we would see in the merged
-            // document eventually.
-            // TODO: Adapt if we would later rename conflicting entries on
-            // the fly. These dictionaries can help actually. See details in
-            // https://github.com/CycloneDX/cyclonedx-dotnet-library/pull/245#issuecomment-1686079370
-            Dictionary<string, int> dictBomRefsInput = CountBomRefs(result);
-
-            // Note: we were asked to "merge" and so we do, per principle of
-            // least surprise - even if there is just one entry in boms[] so
-            // we might be inclined to skip the loop. Resulting document WILL
-            // differ from such single original (serialNumber, timestamp...)
-            int countBoms = 0;
-            foreach (var bom in boms)
-            {
-                // INJECTED-ERROR-FOR-TESTING // if countBoms > 1 then ...
-                CountBomRefs(bom, ref dictBomRefsInput);
-                result = FlatMerge(result, bom, quickStrategy);
-                countBoms++;
-            }
-
-            // The quickly-made merged Bom is likely messy (only deduplicating
-            // identical entries). Run another merge, careful this time, over
-            // the resulting collection with a lot fewer items to inspect with
-            // the heavier logic.
-            var resultSubj = new Bom();
-
-            // Add reference to this currently running build of cyclonedx-cli
-            // (likely) and this cyclonedx-dotnet-library into the metadata/tools
-            // of the merged BOM document. After all - any bugs appearing due
-            // to merge routines are our own and should be trackable...
-            // Per https://stackoverflow.com/a/36351902/4715872 :
-            // Use System.Reflection.Assembly.GetExecutingAssembly()
-            // to get the assembly (that this line of code is in), or
-            // use System.Reflection.Assembly.GetEntryAssembly() to
-            // get the assembly your project started with (most likely
-            // this is your app). In multi-project solutions this is
-            // something to keep in mind!
-            Tool toolThisLibrary = new Tool
-            {
-                Vendor = "OWASP Foundation",
-                Name = Assembly.GetExecutingAssembly().GetName().Name, // "cyclonedx-dotnet-library"
-                Version = Assembly.GetExecutingAssembly().GetName().Version.ToString()
-            };
-
-            resultSubj.Metadata = new Metadata
-            {
-                Tools = new List<Tool>(new [] {toolThisLibrary})
-            };
-
-            // At worst, these would dedup away?..
-            string toolThisScriptName = Assembly.GetEntryAssembly().GetName().Name; // "cyclonedx-cli" or similar
-            if (toolThisScriptName != toolThisLibrary.Name)
-            {
-                Tool toolThisScript = new Tool
-                {
-                    Name = toolThisScriptName,
-                    Vendor = (toolThisScriptName.ToLowerInvariant().StartsWith("cyclonedx") ? "OWASP Foundation" : null),
-                    Version = Assembly.GetEntryAssembly().GetName().Version.ToString()
-                };
-                resultSubj.Metadata.Tools.Add(toolThisScript);
-            }
-
-
-            if (bomSubject is null)
-            {
-                result = FlatMerge(resultSubj, result, safeStrategy);
-            }
-            else
-            {
-                // use the params provided if possible: prepare a new document
-                // with desired "metadata/component" and merge differing data
-                // from earlier collected result into this structure.
-                resultSubj.Metadata.Component = bomSubject;
-                resultSubj.Metadata.Component.BomRef = ComponentBomRefNamespace(result.Metadata.Component);
-                CountBomRefs(resultSubj, ref dictBomRefsInput);
-                result = FlatMerge(resultSubj, result, safeStrategy);
-
-                var mainDependency = new Dependency();
-                mainDependency.Ref = result.Metadata.Component.BomRef;
-                mainDependency.Dependencies = new List<Dependency>();
-
-                // Revisit original Boms which had a metadata/component
-                // to write them up as dependencies of newly injected
-                // top-level product name.
-                foreach (var bom in boms)
-                {
-                    if (!(bom.Metadata?.Component is null)) 
-                    {
-                        var dep =  new Dependency();
-                        dep.Ref = bom.Metadata.Component.BomRef;
-
-                        mainDependency.Dependencies.Add(dep);
-                    }
-                }
-
-                result.Dependencies.Add(mainDependency);
-            }
-
-            result = CleanupMetadataComponent(result);
-            result = CleanupEmptyLists(result);
-            result = CleanupSortLists(result);
-
-            // Final sanity-check:
-            Dictionary<string, int> dictBomRefsResult = CountBomRefs(result);
-            if (!Enumerable.SequenceEqual(dictBomRefsResult.Keys.OrderBy(e => e), dictBomRefsInput.Keys.OrderBy(e => e)))
-            {
-                Console.WriteLine("WARNING: Different sets of 'bom-ref' in the resulting document vs. original input files!");
-            }
-
-            return result;
-        }
-
-        /// <summary>
-        /// Performs a hierarchical merge for multiple BOMs.
-        /// 
-        /// To retain system component hierarchy, top level BOM metadata
-        /// component must be included in each BOM.
-        /// </summary>
-        /// <param name="boms"></param>
-        /// <param name="bomSubject">
-        /// The component described by the hierarchical merge being performed.
-        /// 
-        /// This will be included as the top level BOM metadata component in
-        /// the returned BOM.
-        /// </param>
-        /// <returns></returns>
-        public static Bom HierarchicalMerge(IEnumerable<Bom> boms, Component bomSubject)
-        {
-            var result = new Bom();
-            result.Metadata = new Metadata
-            {
-                Timestamp = DateTime.Now
-            };
-
-            if (bomSubject != null)
-            {
-                if (bomSubject.BomRef is null)
-                {
-<<<<<<< HEAD
-                    bomSubject.BomRef = ComponentBomRefNamespace(bomSubject);
-                }
-                result.Metadata.Component = bomSubject;
-                result.Metadata.Tools = new List<Tool>();
-=======
-                    Component = bomSubject,
-                    #pragma warning disable 618
-                    Tools = new ToolChoices
-                    {
-                        Tools = new List<Tool>(),
-                    }
-                    #pragma warning restore 618
-                };
->>>>>>> 1e3886b7
-            }
-
-            result.Components = new List<Component>();
-            result.Services = new List<Service>();
-            result.ExternalReferences = new List<ExternalReference>();
-            result.Dependencies = new List<Dependency>();
-            result.Compositions = new List<Composition>();
-            result.Vulnerabilities = new List<Vulnerability>();
-
-            var bomSubjectDependencies = new List<Dependency>();
-
-            foreach (var bom in boms)
-            {
-                if (bom.Metadata?.Component is null)
-                {
-                    throw new MissingMetadataComponentException(
-                        bom.SerialNumber is null
-                        ? "Required metadata (top level) component is missing from BOM."
-                        : $"Required metadata (top level) component is missing from BOM {bom.SerialNumber}.");
-                }
-
-                if (bom.Metadata?.Tools?.Tools?.Count > 0)
-                {
-<<<<<<< HEAD
-                    if (result.Metadata.Tools == null)
-                    {
-                        result.Metadata.Tools = new List<Tool>();
-                    }
-
-                    result.Metadata.Tools.AddRange(bom.Metadata.Tools);
-=======
-                    result.Metadata.Tools.Tools.AddRange(bom.Metadata.Tools.Tools);
->>>>>>> 1e3886b7
-                }
-
-                var thisComponent = bom.Metadata.Component;
-                if (thisComponent.Components is null) bom.Metadata.Component.Components = new List<Component>();
-                if (!(bom.Components is null))
-                {
-                    thisComponent.Components.AddRange(bom.Components);
-                }
-
-                // add a namespace to existing BOM refs
-                NamespaceComponentBomRefs(thisComponent);
-
-                // make sure we have a BOM ref set and add top level dependency reference
-                if (thisComponent.BomRef is null) thisComponent.BomRef = ComponentBomRefNamespace(thisComponent);
-                bomSubjectDependencies.Add(new Dependency { Ref = thisComponent.BomRef });
-
-                result.Components.Add(thisComponent);
-
-
-                // services
-                if (bom.Services != null)
-                foreach (var service in bom.Services)
-                {
-                    service.BomRef = NamespacedBomRef(bom.Metadata.Component, service.BomRef);
-                    result.Services.Add(service);
-                }
-
-                // external references
-                if (!(bom.ExternalReferences is null)) result.ExternalReferences.AddRange(bom.ExternalReferences);
-
-                // dependencies
-                if (bom.Dependencies != null)
-                {
-                    NamespaceDependencyBomRefs(ComponentBomRefNamespace(thisComponent), bom.Dependencies);
-                    result.Dependencies.AddRange(bom.Dependencies);
-                }
-
-                // compositions
-                if (bom.Compositions != null)
-                {
-                    NamespaceCompositions(ComponentBomRefNamespace(bom.Metadata.Component), bom.Compositions);
-                    result.Compositions.AddRange(bom.Compositions);
-                }
-
-                // vulnerabilities
-                if (bom.Vulnerabilities != null)
-                {
-                    NamespaceVulnerabilitiesRefs(ComponentBomRefNamespace(result.Metadata.Component), bom.Vulnerabilities);
-                    result.Vulnerabilities.AddRange(bom.Vulnerabilities);
-                }
-            }
-
-            if (bomSubject != null)
-            {
-                result.Dependencies.Add( new Dependency
-                {
-                    Ref = result.Metadata.Component.BomRef,
-                    Dependencies = bomSubjectDependencies
-                });
-            }
-
-<<<<<<< HEAD
-            result = CleanupMetadataComponent(result);
-            result = CleanupEmptyLists(result);
-=======
-            // cleanup empty top level elements
-            if (result.Metadata.Tools.Tools.Count == 0) result.Metadata.Tools.Tools = null;
-            if (result.Components.Count == 0) result.Components = null;
-            if (result.Services.Count == 0) result.Services = null;
-            if (result.ExternalReferences.Count == 0) result.ExternalReferences = null;
-            if (result.Dependencies.Count == 0) result.Dependencies = null;
-            if (result.Compositions.Count == 0) result.Compositions = null;
-            if (result.Vulnerabilities.Count == 0) result.Vulnerabilities = null;
->>>>>>> 1e3886b7
-
-            return result;
-        }
-
-        /// <summary>
-        /// Merge main "metadata/component" entry with its possible alter-ego
-        /// in the components list and evict extra copy from that list: per
-        /// spec v1_4 at least, the bom-ref must be unique across the document.
-        /// </summary>
-        /// <param name="result">A Bom document</param>
-        /// <returns>Resulting document (whether modified or not)</returns>
-        public static Bom CleanupMetadataComponent(Bom result)
-        {
-            if (!int.TryParse(System.Environment.GetEnvironmentVariable("CYCLONEDX_DEBUG_MERGE"), out int iDebugLevel) || iDebugLevel < 0)
-            {
-                iDebugLevel = 0;
-            }
-
-            if (iDebugLevel >= 1)
-            {
-                Console.WriteLine($"MERGE-CLEANUP: metadata/component/bom-ref='{result.Metadata?.Component?.BomRef}'");
-            }
-
-            if (!(result.Metadata.Component is null) && !(result.Components is null) && (result.Components?.Count > 0) && result.Components.Contains(result.Metadata.Component))
-            {
-                if (iDebugLevel >= 2)
-                {
-                    Console.WriteLine($"MERGE-CLEANUP: Searching in list");
-                }
-                foreach (Component component in result.Components)
-                {
-                    if (iDebugLevel >= 2)
-                    {
-                        Console.WriteLine($"MERGE-CLEANUP: Looking at a bom-ref='{component?.BomRef}'");
-                    }
-                    if (component is null)
-                    {
-                        // should not happen, but...
-                        continue;
-                    }
-                    if (component.Equals(result.Components) || component.BomRef.Equals(result.Metadata.Component.BomRef))
-                    {
-                        if (iDebugLevel >= 1)
-                        {
-                            Console.WriteLine($"MERGE-CLEANUP: Found in list: merging, cleaning...");
-                        }
-                        result.Metadata.Component.MergeWith(component);
-                        result.Components.Remove(component);
-                        return result;
-                    }
-                }
-            }
-
-            if (iDebugLevel >= 1)
-            {
-                Console.WriteLine($"MERGE-CLEANUP: NO HITS");
-            }
-            return result;
-        }
-
-        /// <summary>
-        /// Clean up empty top level elements.
-        /// </summary>
-        /// <param name="result">A Bom document</param>
-        /// <returns>Resulting document (whether modified or not)</returns>
-        public static Bom CleanupEmptyLists(Bom result)
-        {
-            if (result.Metadata?.Tools?.Count == 0)
-            {
-                result.Metadata.Tools = null;
-            }
-
-            if (result.Components?.Count == 0)
-            {
-                result.Components = null;
-            }
-
-            if (result.Services?.Count == 0)
-            {
-                result.Services = null;
-            }
-
-            if (result.ExternalReferences?.Count == 0)
-            {
-                result.ExternalReferences = null;
-            }
-
-            if (result.Dependencies?.Count == 0)
-            {
-                result.Dependencies = null;
-            }
-
-            if (result.Compositions?.Count == 0)
-            {
-                result.Compositions = null;
-            }
-
-            if (result.Vulnerabilities?.Count == 0)
-            {
-                result.Vulnerabilities = null;
-            }
-
-            return result;
-        }
-
-        /// <summary>
-        /// Sort (top-level) list entries in the Bom for easier comparisons
-        /// and better compression.<br/>
-        /// TODO? Drill into the BomEntities to sort lists inside too?
-        /// </summary>
-        /// <param name="result">A Bom document</param>
-        /// <returns>Resulting document (whether modified or not)</returns>
-        public static Bom CleanupSortLists(Bom result)
-        {
-            // Why oh why?..  error CS1503: Argument 1: cannot convert
-            // from 'System.Collections.Generic.List<CycloneDX.Models.Tool>'
-            // to 'System.Collections.Generic.List<CycloneDX.Models.BomEntity>'
-            //    BomEntity.NormalizeList(result.Tools) -- it looks so simple!
-            // But at least we *can* call it, perhaps inefficiently for
-            // the run-time code and scaffolding, but easy to maintain
-            // with filter definitions now stored in classes, not here...
-            if (result.Metadata?.Tools?.Count > 0)
-            {
-                var sortHelper = new ListMergeHelper<Tool>();
-                sortHelper.SortByAscending(result.Metadata.Tools, true);
-            }
-
-            if (result.Components?.Count > 0)
-            {
-                var sortHelper = new ListMergeHelper<Component>();
-                sortHelper.SortByAscending(result.Components, true);
-            }
-
-            if (result.Services?.Count > 0)
-            {
-                var sortHelper = new ListMergeHelper<Service>();
-                sortHelper.SortByAscending(result.Services, true);
-            }
-
-            if (result.ExternalReferences?.Count > 0)
-            {
-                var sortHelper = new ListMergeHelper<ExternalReference>();
-                sortHelper.SortByAscending(result.ExternalReferences, true);
-            }
-
-            if (result.Dependencies?.Count > 0)
-            {
-                var sortHelper = new ListMergeHelper<Dependency>();
-                sortHelper.SortByAscending(result.Dependencies, true);
-            }
-
-            if (result.Compositions?.Count > 0)
-            {
-                var sortHelper = new ListMergeHelper<Composition>();
-                sortHelper.SortByAscending(result.Compositions, true);
-            }
-
-            if (result.Vulnerabilities?.Count > 0)
-            {
-                var sortHelper = new ListMergeHelper<Vulnerability>();
-                sortHelper.SortByAscending(result.Vulnerabilities, true);
-            }
-
-            return result;
-        }
-
-        // Currently our MergeWith() logic has potential to mess with
-        // Component bom entities (later maybe more), and generally
-        // the document-wide uniqueness of BomRefs is a sore point, so
-        // we want them all accounted "before and after" the (flat) merge.
-        // Code below reuses the same dictionary object as initialized
-        // once for the Bom document's caller, to go faster about it:
-        private static void BumpDictCounter<T>(T key, ref Dictionary<T, int> dict) {
-            if (dict.ContainsKey(key)) {
-                dict[key]++;
-                return;
-            }
-            dict[key] = 1;
-        }
-
-        private static void CountBomRefs(Component obj, ref Dictionary<string, int> dict) {
-            if (obj is null)
-            {
-                return;
-            }
-
-            if (obj.BomRef != null)
-            {
-                BumpDictCounter<string>(obj.BomRef, ref dict);
-            }
-
-            if (obj.Components != null && obj.Components.Count > 0)
-            {
-                foreach (Component child in obj.Components)
-                {
-                    CountBomRefs(child, ref dict);
-                }
-            }
-
-            if (obj.Pedigree != null)
-            {
-                if (obj.Pedigree.Ancestors != null && obj.Pedigree.Ancestors.Count > 0)
-                {
-                    foreach (Component child in obj.Pedigree.Ancestors)
-                    {
-                        CountBomRefs(child, ref dict);
-                    }
-                }
-
-                if (obj.Pedigree.Descendants != null && obj.Pedigree.Descendants.Count > 0)
-                {
-                    foreach (Component child in obj.Pedigree.Descendants)
-                    {
-                        CountBomRefs(child, ref dict);
-                    }
-                }
-
-                if (obj.Pedigree.Variants != null && obj.Pedigree.Variants.Count > 0)
-                {
-                    foreach (Component child in obj.Pedigree.Variants)
-                    {
-                        CountBomRefs(child, ref dict);
-                    }
-                }
-            }
-        }
-
-        private static void CountBomRefs(Service obj, ref Dictionary<string, int> dict) {
-            if (obj is null)
-            {
-                return;
-            }
-
-            if (obj.BomRef != null)
-            {
-                BumpDictCounter<string>(obj.BomRef, ref dict);
-            }
-
-            if (obj.Services != null && obj.Services.Count > 0)
-            {
-                foreach (Service child in obj.Services)
-                {
-                    CountBomRefs(child, ref dict);
-                }
-            }
-        }
-
-        private static void CountBomRefs(Vulnerability obj, ref Dictionary<string, int> dict) {
-            if (obj is null)
-            {
-                return;
-            }
-
-            if (obj.BomRef != null)
-            {
-                BumpDictCounter<string>(obj.BomRef, ref dict);
-            }
-
-            // Note: Vulnerability objects are not nested (as of CDX 1.4)
-        }
-
-        private static void CountBomRefs(Bom bom, ref Dictionary<string, int> dict) {
-            if (bom is null)
-            {
-                return;
-            }
-
-            if (bom.Metadata?.Component != null) {
-                CountBomRefs(bom.Metadata.Component, ref dict);
-            }
-
-            if (bom.Components != null && bom.Components.Count > 0)
-            {
-                foreach (Component child in bom.Components)
-                {
-                    CountBomRefs(child, ref dict);
-                }
-            }
-
-            if (bom.Services != null && bom.Services.Count > 0)
-            {
-                foreach (Service child in bom.Services)
-                {
-                    CountBomRefs(child, ref dict);
-                }
-            }
-
-            if (bom.Vulnerabilities != null && bom.Vulnerabilities.Count > 0)
-            {
-                foreach (Vulnerability child in bom.Vulnerabilities)
-                {
-                    CountBomRefs(child, ref dict);
-                }
-            }
-        }
-
-        private static Dictionary<string, int> CountBomRefs(Bom bom) {
-            var dict = new Dictionary<string, int>();
-            CountBomRefs(bom, ref dict);
-            return dict;
-        }
-
-        private static string NamespacedBomRef(Component bomSubject, string bomRef)
-        {
-            return string.IsNullOrEmpty(bomRef) ? null : NamespacedBomRef(ComponentBomRefNamespace(bomSubject), bomRef);
-        }
-
-        private static string NamespacedBomRef(string bomRefNamespace, string bomRef)
-        {
-            return string.IsNullOrEmpty(bomRef) ? null : $"{bomRefNamespace}:{bomRef}";
-        }
-
-        private static string ComponentBomRefNamespace(Component component)
-        {
-            return component.Group is null
-                ? $"{component.Name}@{component.Version}"
-                : $"{component.Group}.{component.Name}@{component.Version}";
-        }
-
-        private static void NamespaceComponentBomRefs(Component topComponent)
-        {
-            var components = new Stack<Component>();
-            components.Push(topComponent);
-
-            while (components.Count > 0)
-            {
-                var currentComponent = components.Pop();
-
-                if (currentComponent.Components != null)
-                {
-                    foreach (var subComponent in currentComponent.Components)
-                    {
-                        components.Push(subComponent);
-                    }
-                }
-
-                currentComponent.BomRef = NamespacedBomRef(topComponent, currentComponent.BomRef);
-            }
-        }
-
-        private static void NamespaceVulnerabilitiesRefs(string bomRefNamespace, List<Vulnerability> vulnerabilities)
-        {
-            var pendingVulnerabilities = new Stack<Vulnerability>(vulnerabilities);
-
-            while (pendingVulnerabilities.Count > 0)
-            {
-                var vulnerability = pendingVulnerabilities.Pop();
-
-                vulnerability.BomRef = NamespacedBomRef(bomRefNamespace, vulnerability.BomRef);
-
-                if (vulnerability.Affects != null)
-                {
-                    foreach (var affect in vulnerability.Affects)
-                    {
-                        affect.Ref = bomRefNamespace;
-                    }
-                }
-            }
-        }
-
-        private static void NamespaceDependencyBomRefs(string bomRefNamespace, List<Dependency> dependencies)
-        {
-            var pendingDependencies = new Stack<Dependency>(dependencies);
-
-            while (pendingDependencies.Count > 0)
-            {
-                var dependency = pendingDependencies.Pop();
-
-                if (dependency.Dependencies != null)
-                {
-                    foreach (var subDependency in dependency.Dependencies)
-                    {
-                        pendingDependencies.Push(subDependency);
-                    }
-                }
-
-                dependency.Ref = NamespacedBomRef(bomRefNamespace, dependency.Ref);
-            }
-        }
-
-        private static void NamespaceCompositions(string bomRefNamespace, List<Composition> compositions)
-        {
-            foreach (var composition in compositions)
-            {
-                if (composition.Assemblies != null)
-                {
-                    for (var i=0; i<composition.Assemblies.Count; i++)
-                    {
-                        composition.Assemblies[i] = NamespacedBomRef(bomRefNamespace, composition.Assemblies[i]);
-                    }
-                }
-
-                if (composition.Dependencies != null)
-                {
-                    for (var i=0; i<composition.Dependencies.Count; i++)
-                    {
-                        composition.Dependencies[i] = NamespacedBomRef(bomRefNamespace, composition.Dependencies[i]);
-                    }
-                }
-            }
-        }
-    }
-}
+﻿// This file is part of CycloneDX Library for .NET
+//
+// Licensed under the Apache License, Version 2.0 (the “License”);
+// you may not use this file except in compliance with the License.
+// You may obtain a copy of the License at
+//
+// http://www.apache.org/licenses/LICENSE-2.0
+//
+// Unless required by applicable law or agreed to in writing, software
+// distributed under the License is distributed on an “AS IS” BASIS,
+// WITHOUT WARRANTIES OR CONDITIONS OF ANY KIND, either express or implied.
+// See the License for the specific language governing permissions and
+// limitations under the License.
+//
+// SPDX-License-Identifier: Apache-2.0
+// Copyright (c) OWASP Foundation. All Rights Reserved.
+
+using System;
+using System.Collections.Generic;
+using System.Linq;
+using System.Reflection;
+using CycloneDX;
+using CycloneDX.Models;
+using CycloneDX.Models.Vulnerabilities;
+using CycloneDX.Utils.Exceptions;
+
+namespace CycloneDX.Utils
+{
+    public static partial class CycloneDXUtils
+    {
+        // TOTHINK: Now that we have a BomEntity base class, shouldn't
+        // this logic relocate to become a Bom.MergeWith() implementation?
+        // Notably, sanity checks like CleanupMetadataComponent and making
+        // sure that a Bom+Bom merge produces a spec-validatable result
+        // should be a concern of that class (same as we coerce other
+        // classes to perform a structure-dependent meaningful merge,
+        // and same as the types in its source code handle non-nullable
+        // properties, etc.) - right?.. Perhaps sub-classes like BomFlat
+        // and BomHierarchical and their respective MergeWith() methods
+        // could be a way forward for this...
+
+        /// <summary>
+        /// Performs a flat merge of two BOMs.
+        /// 
+        /// Useful for situations like building a consolidated BOM for a web
+        /// application. Flat merge can combine the BOM for frontend code
+        /// with the BOM for backend code and return a single, combined BOM.
+        /// 
+        /// For situations where system component hierarchy is required to be
+        /// maintained refer to the <c>HierarchicalMerge</c> method.
+        /// </summary>
+        /// <param name="bom1"></param>
+        /// <param name="bom2"></param>
+        /// <returns></returns>
+        public static Bom FlatMerge(Bom bom1, Bom bom2)
+        {
+            return FlatMerge(bom1, bom2, BomEntityListMergeHelperStrategy.Default());
+        }
+
+        public static Bom FlatMerge(Bom bom1, Bom bom2, BomEntityListMergeHelperStrategy listMergeHelperStrategy)
+        {
+            if (!int.TryParse(System.Environment.GetEnvironmentVariable("CYCLONEDX_DEBUG_MERGE"), out int iDebugLevel) || iDebugLevel < 0)
+            {
+                iDebugLevel = 0;
+            }
+
+            var result = new Bom();
+            result.Metadata = new Metadata
+            {
+                // Note: we recurse into this method from other FlatMerge() implementations
+                // (e.g. mass-merge of a big list of Bom documents), so the resulting
+                // document gets a new timestamp every time. It is unique after all.
+                // Also note that a merge of "new Bom()" with a real Bom is also different
+                // from that original (serialNumber, timestamp, possible entry order, etc.)
+                Timestamp = DateTime.Now
+            };
+
+            #pragma warning disable 618
+            var toolsMerger = new ListMergeHelper<Tool>();
+            #pragma warning restore 618
+            var tools = toolsMerger.Merge(bom1.Metadata?.Tools?.Tools, bom2.Metadata?.Tools?.Tools, listMergeHelperStrategy);
+            if (tools != null)
+            {
+                if (result.Metadata.Tools == null)
+                {
+                    result.Metadata.Tools = new ToolChoices();
+                }
+
+                if (result.Metadata.Tools.Tools != null)
+                {
+                    tools = toolsMerger.Merge(result.Metadata.Tools.Tools, tools, listMergeHelperStrategy);
+                }
+
+                result.Metadata.Tools.Tools = tools;
+            }
+
+            var componentsMerger = new ListMergeHelper<Component>();
+            result.Components = componentsMerger.Merge(bom1.Components, bom2.Components, listMergeHelperStrategy);
+
+            // Add main component from bom2 as a "yet another component"
+            // if missing in that list so far. Note: any more complicated
+            // cases should be handled by CleanupMetadataComponent() when
+            // called by MergeCommand or similar consumer; however we can
+            // not generally rely in a library that only one particular
+            // tool calls it - so this method should ensure validity of
+            // its own output on every step along the way.
+            if (result.Components != null && !(bom2.Metadata?.Component is null) && !result.Components.Contains(bom2.Metadata.Component))
+            {
+                // Skip such addition if the component in bom2 is same as the
+                // existing metadata/component in bom1 (gluing same file together
+                // twice should be effectively no-op); try to merge instead:
+
+                if (iDebugLevel >= 1)
+                {
+                    Console.WriteLine($"FLAT-MERGE: bom1comp='{bom1.Metadata?.Component}' bom-ref1='{bom1.Metadata?.Component?.BomRef}' bom2comp='{bom2.Metadata?.Component}' bom-ref2='{bom2.Metadata?.Component?.BomRef}'");
+                }
+
+                if (!(bom1.Metadata?.Component is null) && (bom2.Metadata.Component.Equals(bom1.Metadata.Component)
+                || (!(bom1.Metadata?.Component?.BomRef is null) && !(bom2.Metadata?.Component?.BomRef is null) && (bom1.Metadata.Component.BomRef == bom2.Metadata.Component.BomRef))))
+                {
+                    // bom1's entry is not null and seems equivalent to bom2's:
+                    if (iDebugLevel >= 1)
+                    {
+                        Console.WriteLine($"FLAT-MERGE: bom1.Metadata.Component is already equivalent to bom2.Metadata.Component: merging");
+                    }
+                    result.Metadata.Component = bom1.Metadata.Component;
+                    result.Metadata.Component.MergeWith(bom2.Metadata.Component);
+                }
+                else
+                {
+                    if (iDebugLevel >= 1)
+                    {
+                        Console.WriteLine($"FLAT-MERGE: bom1.Metadata.Component is missing or not equivalent to bom2.Metadata.Component: adding new entry into components[]");
+                    }
+                    result.Components.Add(bom2.Metadata.Component);
+                }
+            }
+
+            var servicesMerger = new ListMergeHelper<Service>();
+            result.Services = servicesMerger.Merge(bom1.Services, bom2.Services, listMergeHelperStrategy);
+
+            var extRefsMerger = new ListMergeHelper<ExternalReference>();
+            result.ExternalReferences = extRefsMerger.Merge(bom1.ExternalReferences, bom2.ExternalReferences, listMergeHelperStrategy);
+
+            var dependenciesMerger = new ListMergeHelper<Dependency>();
+            result.Dependencies = dependenciesMerger.Merge(bom1.Dependencies, bom2.Dependencies, listMergeHelperStrategy);
+
+            var compositionsMerger = new ListMergeHelper<Composition>();
+            result.Compositions = compositionsMerger.Merge(bom1.Compositions, bom2.Compositions, listMergeHelperStrategy);
+
+            var vulnerabilitiesMerger = new ListMergeHelper<Vulnerability>();
+            result.Vulnerabilities = vulnerabilitiesMerger.Merge(bom1.Vulnerabilities, bom2.Vulnerabilities, listMergeHelperStrategy);
+
+            result = CleanupMetadataComponent(result);
+            result = CleanupEmptyLists(result);
+
+            return result;
+        }
+
+
+        /// <summary>
+        /// Performs a flat merge of multiple BOMs.
+        /// 
+        /// Useful for situations like building a consolidated BOM for a web
+        /// application. Flat merge can combine the BOM for frontend code
+        /// with the BOM for backend code and return a single, combined BOM.
+        /// 
+        /// For situations where system component hierarchy is required to be
+        /// maintained refer to the <c>HierarchicalMerge</c> method.
+        /// </summary>
+        /// <param name="bom1"></param>
+        /// <param name="bom2"></param>
+        /// <returns></returns>
+        public static Bom FlatMerge(IEnumerable<Bom> boms)
+        {
+            return FlatMerge(boms, null);
+        }
+
+        /// <summary>
+        /// Performs a flat merge of multiple BOMs.
+        /// 
+        /// Useful for situations like building a consolidated BOM for a web
+        /// application. Flat merge can combine the BOM for frontend code
+        /// with the BOM for backend code and return a single, combined BOM.
+        /// 
+        /// For situations where system component hierarchy is required to be
+        /// maintained refer to the <c>HierarchicalMerge</c> method.
+        /// </summary>
+        /// <param name="bom1"></param>
+        /// <param name="bom2"></param>
+        /// <returns></returns>
+        public static Bom FlatMerge(IEnumerable<Bom> boms, Component bomSubject)
+        {
+            var result = new Bom();
+            BomEntityListMergeHelperStrategy safeStrategy = BomEntityListMergeHelperStrategy.Default();
+            BomEntityListMergeHelperStrategy quickStrategy = BomEntityListMergeHelperStrategy.Default();
+            quickStrategy.useBomEntityMerge = false;
+
+            // Sanity-check: we will do evil things in Components.MergeWith()
+            // among others, and hash-code based quick deduplication, which
+            // may potentially lead to loss of info. Keep track of "bom-ref"
+            // values we had incoming, and what we would see in the merged
+            // document eventually.
+            // TODO: Adapt if we would later rename conflicting entries on
+            // the fly. These dictionaries can help actually. See details in
+            // https://github.com/CycloneDX/cyclonedx-dotnet-library/pull/245#issuecomment-1686079370
+            Dictionary<string, int> dictBomRefsInput = CountBomRefs(result);
+
+            // Note: we were asked to "merge" and so we do, per principle of
+            // least surprise - even if there is just one entry in boms[] so
+            // we might be inclined to skip the loop. Resulting document WILL
+            // differ from such single original (serialNumber, timestamp...)
+            int countBoms = 0;
+            foreach (var bom in boms)
+            {
+                // INJECTED-ERROR-FOR-TESTING // if countBoms > 1 then ...
+                CountBomRefs(bom, ref dictBomRefsInput);
+                result = FlatMerge(result, bom, quickStrategy);
+                countBoms++;
+            }
+
+            // The quickly-made merged Bom is likely messy (only deduplicating
+            // identical entries). Run another merge, careful this time, over
+            // the resulting collection with a lot fewer items to inspect with
+            // the heavier logic.
+            var resultSubj = new Bom();
+
+            // Add reference to this currently running build of cyclonedx-cli
+            // (likely) and this cyclonedx-dotnet-library into the metadata/tools
+            // of the merged BOM document. After all - any bugs appearing due
+            // to merge routines are our own and should be trackable...
+            // Per https://stackoverflow.com/a/36351902/4715872 :
+            // Use System.Reflection.Assembly.GetExecutingAssembly()
+            // to get the assembly (that this line of code is in), or
+            // use System.Reflection.Assembly.GetEntryAssembly() to
+            // get the assembly your project started with (most likely
+            // this is your app). In multi-project solutions this is
+            // something to keep in mind!
+            Tool toolThisLibrary = new Tool
+            {
+                Vendor = "OWASP Foundation",
+                Name = Assembly.GetExecutingAssembly().GetName().Name, // "cyclonedx-dotnet-library"
+                Version = Assembly.GetExecutingAssembly().GetName().Version.ToString()
+            };
+
+            resultSubj.Metadata = new Metadata
+            {
+                #pragma warning disable 618
+                Tools = new ToolChoices
+                {
+                    Tools = new List<Tool>(new [] {toolThisLibrary}),
+                }
+                #pragma warning restore 618
+            };
+
+            // At worst, these would dedup away?..
+            string toolThisScriptName = Assembly.GetEntryAssembly().GetName().Name; // "cyclonedx-cli" or similar
+            if (toolThisScriptName != toolThisLibrary.Name)
+            {
+                Tool toolThisScript = new Tool
+                {
+                    Name = toolThisScriptName,
+                    Vendor = (toolThisScriptName.ToLowerInvariant().StartsWith("cyclonedx") ? "OWASP Foundation" : null),
+                    Version = Assembly.GetEntryAssembly().GetName().Version.ToString()
+                };
+                resultSubj.Metadata.Tools.Add(toolThisScript);
+            }
+
+
+            if (bomSubject is null)
+            {
+                result = FlatMerge(resultSubj, result, safeStrategy);
+            }
+            else
+            {
+                // use the params provided if possible: prepare a new document
+                // with desired "metadata/component" and merge differing data
+                // from earlier collected result into this structure.
+                resultSubj.Metadata.Component = bomSubject;
+                resultSubj.Metadata.Component.BomRef = ComponentBomRefNamespace(result.Metadata.Component);
+                CountBomRefs(resultSubj, ref dictBomRefsInput);
+                result = FlatMerge(resultSubj, result, safeStrategy);
+
+                var mainDependency = new Dependency();
+                mainDependency.Ref = result.Metadata.Component.BomRef;
+                mainDependency.Dependencies = new List<Dependency>();
+
+                // Revisit original Boms which had a metadata/component
+                // to write them up as dependencies of newly injected
+                // top-level product name.
+                foreach (var bom in boms)
+                {
+                    if (!(bom.Metadata?.Component is null)) 
+                    {
+                        var dep =  new Dependency();
+                        dep.Ref = bom.Metadata.Component.BomRef;
+
+                        mainDependency.Dependencies.Add(dep);
+                    }
+                }
+
+                result.Dependencies.Add(mainDependency);
+            }
+
+            result = CleanupMetadataComponent(result);
+            result = CleanupEmptyLists(result);
+            result = CleanupSortLists(result);
+
+            // Final sanity-check:
+            Dictionary<string, int> dictBomRefsResult = CountBomRefs(result);
+            if (!Enumerable.SequenceEqual(dictBomRefsResult.Keys.OrderBy(e => e), dictBomRefsInput.Keys.OrderBy(e => e)))
+            {
+                Console.WriteLine("WARNING: Different sets of 'bom-ref' in the resulting document vs. original input files!");
+            }
+
+            return result;
+        }
+
+        /// <summary>
+        /// Performs a hierarchical merge for multiple BOMs.
+        /// 
+        /// To retain system component hierarchy, top level BOM metadata
+        /// component must be included in each BOM.
+        /// </summary>
+        /// <param name="boms"></param>
+        /// <param name="bomSubject">
+        /// The component described by the hierarchical merge being performed.
+        /// 
+        /// This will be included as the top level BOM metadata component in
+        /// the returned BOM.
+        /// </param>
+        /// <returns></returns>
+        public static Bom HierarchicalMerge(IEnumerable<Bom> boms, Component bomSubject)
+        {
+            var result = new Bom();
+            result.Metadata = new Metadata
+            {
+                Timestamp = DateTime.Now,
+                #pragma warning disable 618
+                Tools = new ToolChoices
+                {
+                    Tools = new List<Tool>(),
+                }
+                #pragma warning restore 618
+            };
+
+            if (bomSubject != null)
+            {
+                if (bomSubject.BomRef is null)
+                {
+                    bomSubject.BomRef = ComponentBomRefNamespace(bomSubject);
+                }
+                result.Metadata.Component = bomSubject;
+            }
+
+            result.Components = new List<Component>();
+            result.Services = new List<Service>();
+            result.ExternalReferences = new List<ExternalReference>();
+            result.Dependencies = new List<Dependency>();
+            result.Compositions = new List<Composition>();
+            result.Vulnerabilities = new List<Vulnerability>();
+
+            var bomSubjectDependencies = new List<Dependency>();
+
+            foreach (var bom in boms)
+            {
+                if (bom.Metadata?.Component is null)
+                {
+                    throw new MissingMetadataComponentException(
+                        bom.SerialNumber is null
+                        ? "Required metadata (top level) component is missing from BOM."
+                        : $"Required metadata (top level) component is missing from BOM {bom.SerialNumber}.");
+                }
+
+                if (bom.Metadata?.Tools?.Tools?.Count > 0)
+                {
+                    result.Metadata.Tools.Tools.AddRange(bom.Metadata.Tools.Tools);
+                }
+
+                var thisComponent = bom.Metadata.Component;
+                if (thisComponent.Components is null) bom.Metadata.Component.Components = new List<Component>();
+                if (!(bom.Components is null))
+                {
+                    thisComponent.Components.AddRange(bom.Components);
+                }
+
+                // add a namespace to existing BOM refs
+                NamespaceComponentBomRefs(thisComponent);
+
+                // make sure we have a BOM ref set and add top level dependency reference
+                if (thisComponent.BomRef is null) thisComponent.BomRef = ComponentBomRefNamespace(thisComponent);
+                bomSubjectDependencies.Add(new Dependency { Ref = thisComponent.BomRef });
+
+                result.Components.Add(thisComponent);
+
+                // services
+                if (bom.Services != null)
+                foreach (var service in bom.Services)
+                {
+                    service.BomRef = NamespacedBomRef(bom.Metadata.Component, service.BomRef);
+                    result.Services.Add(service);
+                }
+
+                // external references
+                if (!(bom.ExternalReferences is null)) result.ExternalReferences.AddRange(bom.ExternalReferences);
+
+                // dependencies
+                if (bom.Dependencies != null)
+                {
+                    NamespaceDependencyBomRefs(ComponentBomRefNamespace(thisComponent), bom.Dependencies);
+                    result.Dependencies.AddRange(bom.Dependencies);
+                }
+
+                // compositions
+                if (bom.Compositions != null)
+                {
+                    NamespaceCompositions(ComponentBomRefNamespace(bom.Metadata.Component), bom.Compositions);
+                    result.Compositions.AddRange(bom.Compositions);
+                }
+
+                // vulnerabilities
+                if (bom.Vulnerabilities != null)
+                {
+                    NamespaceVulnerabilitiesRefs(ComponentBomRefNamespace(result.Metadata.Component), bom.Vulnerabilities);
+                    result.Vulnerabilities.AddRange(bom.Vulnerabilities);
+                }
+            }
+
+            if (bomSubject != null)
+            {
+                result.Dependencies.Add( new Dependency
+                {
+                    Ref = result.Metadata.Component.BomRef,
+                    Dependencies = bomSubjectDependencies
+                });
+            }
+
+            result = CleanupMetadataComponent(result);
+            result = CleanupEmptyLists(result);
+
+            return result;
+        }
+
+        /// <summary>
+        /// Merge main "metadata/component" entry with its possible alter-ego
+        /// in the components list and evict extra copy from that list: per
+        /// spec v1_4 at least, the bom-ref must be unique across the document.
+        /// </summary>
+        /// <param name="result">A Bom document</param>
+        /// <returns>Resulting document (whether modified or not)</returns>
+        public static Bom CleanupMetadataComponent(Bom result)
+        {
+            if (!int.TryParse(System.Environment.GetEnvironmentVariable("CYCLONEDX_DEBUG_MERGE"), out int iDebugLevel) || iDebugLevel < 0)
+            {
+                iDebugLevel = 0;
+            }
+
+            if (iDebugLevel >= 1)
+            {
+                Console.WriteLine($"MERGE-CLEANUP: metadata/component/bom-ref='{result.Metadata?.Component?.BomRef}'");
+            }
+
+            if (!(result.Metadata.Component is null) && !(result.Components is null) && (result.Components?.Count > 0) && result.Components.Contains(result.Metadata.Component))
+            {
+                if (iDebugLevel >= 2)
+                {
+                    Console.WriteLine($"MERGE-CLEANUP: Searching in list");
+                }
+                foreach (Component component in result.Components)
+                {
+                    if (iDebugLevel >= 2)
+                    {
+                        Console.WriteLine($"MERGE-CLEANUP: Looking at a bom-ref='{component?.BomRef}'");
+                    }
+                    if (component is null)
+                    {
+                        // should not happen, but...
+                        continue;
+                    }
+                    if (component.Equals(result.Components) || component.BomRef.Equals(result.Metadata.Component.BomRef))
+                    {
+                        if (iDebugLevel >= 1)
+                        {
+                            Console.WriteLine($"MERGE-CLEANUP: Found in list: merging, cleaning...");
+                        }
+                        result.Metadata.Component.MergeWith(component);
+                        result.Components.Remove(component);
+                        return result;
+                    }
+                }
+            }
+
+            if (iDebugLevel >= 1)
+            {
+                Console.WriteLine($"MERGE-CLEANUP: NO HITS");
+            }
+            return result;
+        }
+
+        /// <summary>
+        /// Clean up empty top level elements.
+        /// </summary>
+        /// <param name="result">A Bom document</param>
+        /// <returns>Resulting document (whether modified or not)</returns>
+        public static Bom CleanupEmptyLists(Bom result)
+        {
+            if (result.Metadata?.Tools?.Tools?.Count == 0)
+            {
+                result.Metadata.Tools.Tools = null;
+            }
+
+            if (result.Components?.Count == 0)
+            {
+                result.Components = null;
+            }
+
+            if (result.Services?.Count == 0)
+            {
+                result.Services = null;
+            }
+
+            if (result.ExternalReferences?.Count == 0)
+            {
+                result.ExternalReferences = null;
+            }
+
+            if (result.Dependencies?.Count == 0)
+            {
+                result.Dependencies = null;
+            }
+
+            if (result.Compositions?.Count == 0)
+            {
+                result.Compositions = null;
+            }
+
+            if (result.Vulnerabilities?.Count == 0)
+            {
+                result.Vulnerabilities = null;
+            }
+
+            return result;
+        }
+
+        /// <summary>
+        /// Sort (top-level) list entries in the Bom for easier comparisons
+        /// and better compression.<br/>
+        /// TODO? Drill into the BomEntities to sort lists inside too?
+        /// </summary>
+        /// <param name="result">A Bom document</param>
+        /// <returns>Resulting document (whether modified or not)</returns>
+        public static Bom CleanupSortLists(Bom result)
+        {
+            // Why oh why?..  error CS1503: Argument 1: cannot convert
+            // from 'System.Collections.Generic.List<CycloneDX.Models.Tool>'
+            // to 'System.Collections.Generic.List<CycloneDX.Models.BomEntity>'
+            //    BomEntity.NormalizeList(result.Tools.Tools) -- it looks so simple!
+            // But at least we *can* call it, perhaps inefficiently for
+            // the run-time code and scaffolding, but easy to maintain
+            // with filter definitions now stored in classes, not here...
+            if (result.Metadata?.Tools?.Tools?.Count > 0)
+            {
+                #pragma warning disable 618
+                var sortHelper = new ListMergeHelper<Tool>();
+                #pragma warning restore 618
+                sortHelper.SortByAscending(result.Metadata.Tools.Tools, true);
+            }
+
+            if (result.Components?.Count > 0)
+            {
+                var sortHelper = new ListMergeHelper<Component>();
+                sortHelper.SortByAscending(result.Components, true);
+            }
+
+            if (result.Services?.Count > 0)
+            {
+                var sortHelper = new ListMergeHelper<Service>();
+                sortHelper.SortByAscending(result.Services, true);
+            }
+
+            if (result.ExternalReferences?.Count > 0)
+            {
+                var sortHelper = new ListMergeHelper<ExternalReference>();
+                sortHelper.SortByAscending(result.ExternalReferences, true);
+            }
+
+            if (result.Dependencies?.Count > 0)
+            {
+                var sortHelper = new ListMergeHelper<Dependency>();
+                sortHelper.SortByAscending(result.Dependencies, true);
+            }
+
+            if (result.Compositions?.Count > 0)
+            {
+                var sortHelper = new ListMergeHelper<Composition>();
+                sortHelper.SortByAscending(result.Compositions, true);
+            }
+
+            if (result.Vulnerabilities?.Count > 0)
+            {
+                var sortHelper = new ListMergeHelper<Vulnerability>();
+                sortHelper.SortByAscending(result.Vulnerabilities, true);
+            }
+
+            return result;
+        }
+
+        // Currently our MergeWith() logic has potential to mess with
+        // Component bom entities (later maybe more types), and generally
+        // the document-wide uniqueness of BomRefs is a sore point, so
+        // we want them all accounted "before and after" the (flat) merge.
+        // Code below reuses the same dictionary object as initialized
+        // once for the Bom document's caller, to go faster about it:
+        private static void BumpDictCounter<T>(T key, ref Dictionary<T, int> dict) {
+            if (dict.ContainsKey(key)) {
+                dict[key]++;
+                return;
+            }
+            dict[key] = 1;
+        }
+
+        private static void CountBomRefs(Component obj, ref Dictionary<string, int> dict) {
+            if (obj is null)
+            {
+                return;
+            }
+
+            if (obj.BomRef != null)
+            {
+                BumpDictCounter<string>(obj.BomRef, ref dict);
+            }
+
+            if (obj.Components != null && obj.Components.Count > 0)
+            {
+                foreach (Component child in obj.Components)
+                {
+                    CountBomRefs(child, ref dict);
+                }
+            }
+
+            if (obj.Pedigree != null)
+            {
+                if (obj.Pedigree.Ancestors != null && obj.Pedigree.Ancestors.Count > 0)
+                {
+                    foreach (Component child in obj.Pedigree.Ancestors)
+                    {
+                        CountBomRefs(child, ref dict);
+                    }
+                }
+
+                if (obj.Pedigree.Descendants != null && obj.Pedigree.Descendants.Count > 0)
+                {
+                    foreach (Component child in obj.Pedigree.Descendants)
+                    {
+                        CountBomRefs(child, ref dict);
+                    }
+                }
+
+                if (obj.Pedigree.Variants != null && obj.Pedigree.Variants.Count > 0)
+                {
+                    foreach (Component child in obj.Pedigree.Variants)
+                    {
+                        CountBomRefs(child, ref dict);
+                    }
+                }
+            }
+        }
+
+        private static void CountBomRefs(Service obj, ref Dictionary<string, int> dict) {
+            if (obj is null)
+            {
+                return;
+            }
+
+            if (obj.BomRef != null)
+            {
+                BumpDictCounter<string>(obj.BomRef, ref dict);
+            }
+
+            if (obj.Services != null && obj.Services.Count > 0)
+            {
+                foreach (Service child in obj.Services)
+                {
+                    CountBomRefs(child, ref dict);
+                }
+            }
+        }
+
+        private static void CountBomRefs(Vulnerability obj, ref Dictionary<string, int> dict) {
+            if (obj is null)
+            {
+                return;
+            }
+
+            if (obj.BomRef != null)
+            {
+                BumpDictCounter<string>(obj.BomRef, ref dict);
+            }
+
+            // Note: Vulnerability objects are not nested (as of CDX 1.4)
+        }
+
+        private static void CountBomRefs(Bom bom, ref Dictionary<string, int> dict) {
+            if (bom is null)
+            {
+                return;
+            }
+
+            if (bom.Metadata?.Component != null) {
+                CountBomRefs(bom.Metadata.Component, ref dict);
+            }
+
+            if (bom.Components != null && bom.Components.Count > 0)
+            {
+                foreach (Component child in bom.Components)
+                {
+                    CountBomRefs(child, ref dict);
+                }
+            }
+
+            if (bom.Services != null && bom.Services.Count > 0)
+            {
+                foreach (Service child in bom.Services)
+                {
+                    CountBomRefs(child, ref dict);
+                }
+            }
+
+            if (bom.Vulnerabilities != null && bom.Vulnerabilities.Count > 0)
+            {
+                foreach (Vulnerability child in bom.Vulnerabilities)
+                {
+                    CountBomRefs(child, ref dict);
+                }
+            }
+        }
+
+        private static Dictionary<string, int> CountBomRefs(Bom bom) {
+            var dict = new Dictionary<string, int>();
+            CountBomRefs(bom, ref dict);
+            return dict;
+        }
+
+        private static string NamespacedBomRef(Component bomSubject, string bomRef)
+        {
+            return string.IsNullOrEmpty(bomRef) ? null : NamespacedBomRef(ComponentBomRefNamespace(bomSubject), bomRef);
+        }
+
+        private static string NamespacedBomRef(string bomRefNamespace, string bomRef)
+        {
+            return string.IsNullOrEmpty(bomRef) ? null : $"{bomRefNamespace}:{bomRef}";
+        }
+
+        private static string ComponentBomRefNamespace(Component component)
+        {
+            return component.Group is null
+                ? $"{component.Name}@{component.Version}"
+                : $"{component.Group}.{component.Name}@{component.Version}";
+        }
+
+        private static void NamespaceComponentBomRefs(Component topComponent)
+        {
+            var components = new Stack<Component>();
+            components.Push(topComponent);
+
+            while (components.Count > 0)
+            {
+                var currentComponent = components.Pop();
+
+                if (currentComponent.Components != null)
+                {
+                    foreach (var subComponent in currentComponent.Components)
+                    {
+                        components.Push(subComponent);
+                    }
+                }
+
+                currentComponent.BomRef = NamespacedBomRef(topComponent, currentComponent.BomRef);
+            }
+        }
+
+        private static void NamespaceVulnerabilitiesRefs(string bomRefNamespace, List<Vulnerability> vulnerabilities)
+        {
+            var pendingVulnerabilities = new Stack<Vulnerability>(vulnerabilities);
+
+            while (pendingVulnerabilities.Count > 0)
+            {
+                var vulnerability = pendingVulnerabilities.Pop();
+
+                vulnerability.BomRef = NamespacedBomRef(bomRefNamespace, vulnerability.BomRef);
+
+                if (vulnerability.Affects != null)
+                {
+                    foreach (var affect in vulnerability.Affects)
+                    {
+                        affect.Ref = bomRefNamespace;
+                    }
+                }
+            }
+        }
+
+        private static void NamespaceDependencyBomRefs(string bomRefNamespace, List<Dependency> dependencies)
+        {
+            var pendingDependencies = new Stack<Dependency>(dependencies);
+
+            while (pendingDependencies.Count > 0)
+            {
+                var dependency = pendingDependencies.Pop();
+
+                if (dependency.Dependencies != null)
+                {
+                    foreach (var subDependency in dependency.Dependencies)
+                    {
+                        pendingDependencies.Push(subDependency);
+                    }
+                }
+
+                dependency.Ref = NamespacedBomRef(bomRefNamespace, dependency.Ref);
+            }
+        }
+
+        private static void NamespaceCompositions(string bomRefNamespace, List<Composition> compositions)
+        {
+            foreach (var composition in compositions)
+            {
+                if (composition.Assemblies != null)
+                {
+                    for (var i=0; i<composition.Assemblies.Count; i++)
+                    {
+                        composition.Assemblies[i] = NamespacedBomRef(bomRefNamespace, composition.Assemblies[i]);
+                    }
+                }
+
+                if (composition.Dependencies != null)
+                {
+                    for (var i=0; i<composition.Dependencies.Count; i++)
+                    {
+                        composition.Dependencies[i] = NamespacedBomRef(bomRefNamespace, composition.Dependencies[i]);
+                    }
+                }
+            }
+        }
+    }
+}