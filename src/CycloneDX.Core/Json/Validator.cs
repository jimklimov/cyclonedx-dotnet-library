// This file is part of CycloneDX Library for .NET
//
// Licensed under the Apache License, Version 2.0 (the “License”);
// you may not use this file except in compliance with the License.
// You may obtain a copy of the License at
//
// http://www.apache.org/licenses/LICENSE-2.0
//
// Unless required by applicable law or agreed to in writing, software
// distributed under the License is distributed on an “AS IS” BASIS,
// WITHOUT WARRANTIES OR CONDITIONS OF ANY KIND, either express or implied.
// See the License for the specific language governing permissions and
// limitations under the License.
//
// SPDX-License-Identifier: Apache-2.0
// Copyright (c) OWASP Foundation. All Rights Reserved.

using System;
using System.Collections.Generic;
using System.IO;
using System.Reflection;
using System.Text.Json;
using System.Threading.Tasks;
using Json.Schema;
using CycloneDX.Models;

namespace CycloneDX.Json
{
    /// <summary>
    /// Contains all JSON validation methods.
    /// </summary>
    public static class Validator
    {
        static Validator()
        {
            // I think the global schema registry is not thread safe
            // well, I'm pretty sure, it's the only thing I can think of that would explain the sporadic test failures
            // might as well just do it once on initialisation
            var assembly = typeof(Validator).GetTypeInfo().Assembly;
            using (var spdxStream = assembly.GetManifestResourceStream("CycloneDX.Core.Schemas.spdx.schema.json"))
            using (var spdxStreamReader = new StreamReader(spdxStream))
            {
                var spdxSchema = JsonSchema.FromText(spdxStreamReader.ReadToEnd());
                SchemaRegistry.Global.Register(new Uri("file://spdx.schema.json"), spdxSchema);
            }
            using (var jsfStream = assembly.GetManifestResourceStream("CycloneDX.Core.Schemas.jsf-0.82.schema.json"))
            using (var jsfStreamReader = new StreamReader(jsfStream))
            {
                var jsfSchema = JsonSchema.FromText(jsfStreamReader.ReadToEnd());
                SchemaRegistry.Global.Register(new Uri("file://jsf-0.82.schema.json"), jsfSchema);
            }
        }

        /// <summary>
        /// Validate the stream contents represent a valid CycloneDX JSON document.
        /// </summary>
        /// <param name="jsonStream"></param>
        /// <param name="specificationVersion"></param>
        /// <returns></returns>
        public static async Task<ValidationResult> ValidateAsync(Stream jsonStream, SpecificationVersion specificationVersion)
        {
            if (specificationVersion < SpecificationVersion.v1_2)
            {
                throw new Exceptions.UnsupportedFormatSpecificationVersionException($"JSON format is not supported by schema version {specificationVersion}");
            }

            var schemaVersionString = SchemaVersionResourceFilenameString(specificationVersion);
            var assembly = typeof(Validator).GetTypeInfo().Assembly;
            
            using (var schemaStream = assembly.GetManifestResourceStream($"CycloneDX.Core.Schemas.bom-{schemaVersionString}.schema.json"))
            {
                var jsonSchema = await JsonSchema.FromStream(schemaStream).ConfigureAwait(false);
                var jsonDocument = await JsonDocument.ParseAsync(jsonStream).ConfigureAwait(false);
                return Validate(jsonSchema, jsonDocument, schemaVersionString);
            }
        }

        /// <summary>
        /// Validate the string contents represent a valid CycloneDX JSON document.
        /// </summary>
        /// <param name="jsonString"></param>
        /// <returns></returns>
        public static ValidationResult Validate(string jsonString)
        {
            JsonDocument jsonDocument = null;
            try
            {
                jsonDocument = JsonDocument.Parse(jsonString);
            }
            catch (JsonException exc)
            {
                return new ValidationResult
                {
                    Valid = false,
                    Messages = new List<string> { exc.Message }
                };
            }

            SpecificationVersion? specificationVersion = null;
            foreach (var properties in jsonDocument.RootElement.EnumerateObject())
            {
                if (properties.Name == "specVersion")
                {
                    var specVersion = properties.Value.GetString();
                    if (specVersion == SchemaVersionResourceFilenameString(SpecificationVersion.v1_4))
                    {
                        specificationVersion = SpecificationVersion.v1_4;
                    }
                    else if (specVersion == SchemaVersionResourceFilenameString(SpecificationVersion.v1_3))
                    {
                        specificationVersion = SpecificationVersion.v1_3;
                    }
                    else if (specVersion == SchemaVersionResourceFilenameString(SpecificationVersion.v1_2))
                    {
                        specificationVersion = SpecificationVersion.v1_2;
                    }
                    // no need to test against earlier versions as they don't support JSON
                }
            }

            if (specificationVersion == null)
            {
                return new ValidationResult
                {
                    Valid = false,
                    Messages = new List<string> { "specVersion missing or unknown." }
                };
            }

            return Validate(jsonString, specificationVersion.Value);
        }

        /// <summary>
        /// Validate the string contents represent a valid CycloneDX JSON document.
        /// </summary>
        /// <param name="jsonString"></param>
        /// <param name="specificationVersion"></param>
        /// <returns></returns>
        public static ValidationResult Validate(string jsonString, SpecificationVersion specificationVersion)
        {
            if (specificationVersion < SpecificationVersion.v1_2)
            {
                throw new Exceptions.UnsupportedFormatSpecificationVersionException($"JSON format is not supported by schema version {specificationVersion}");
            }

            var schemaVersionString = SchemaVersionResourceFilenameString(specificationVersion);
            var assembly = typeof(Validator).GetTypeInfo().Assembly;
            
            using (var schemaStream = assembly.GetManifestResourceStream($"CycloneDX.Core.Schemas.bom-{schemaVersionString}.schema.json"))
            using (var schemaStreamReader = new StreamReader(schemaStream))
            {
                var jsonSchema = JsonSchema.FromText(schemaStreamReader.ReadToEnd());
                try
                {
                    var jsonDocument = JsonDocument.Parse(jsonString);
                    return Validate(jsonSchema, jsonDocument, schemaVersionString);
                }
                catch (JsonException exc)
                {
                    return new ValidationResult
                    {
                        Valid = false,
                        Messages = new List<string> { exc.Message }
                    };
                }
            }
        }

<<<<<<< HEAD
=======
        /// <summary>
        /// Merge two dictionaries whose values are lists of JsonElements,
        /// adding all entries from list in dict2 for the same key as in
        /// dict1 (or adds a new entry for a new key). Manipulates a COPY
        /// of dict1, then returns this copy.
        /// </summary>
        /// <param name="dict1">Dict with lists as values</param>
        /// <param name="dict2">Dict with lists as values</param>
        /// <returns>Copy of dict1+dict2</returns>
>>>>>>> 11b62da7
        private static Dictionary<string, List<JsonElement>> addDictList(
            Dictionary<string, List<JsonElement>> dict1,
            Dictionary<string, List<JsonElement>> dict2)
        {
            if (dict2 == null || dict2.Count == 0)
            {
                return dict1;
            }

            if (dict1 == null || dict1.Count == 0)
            {
                return dict2;
            }

            foreach (KeyValuePair<string, List<JsonElement>> KVP in dict2)
            {
                if (dict1.ContainsKey(KVP.Key))
                {
                    // NOTE: Possibly different object, but same string representation!
                    dict1[KVP.Key].AddRange(KVP.Value);
                }
                else
                {
                    dict1.Add(KVP.Key, KVP.Value);
                }
            }

            return dict1;
        }

        /// <summary>
        /// Iterate through the JSON document to find JSON objects whose property names
        /// match the one we seek, and add such hits to returned list. Recurse and repeat.
        /// </summary>
        /// <param name="element">A JsonElement, starting from JsonDocument.RootElement
        ///    for the original caller, probably. Then used to recurse.
        /// </param>
        /// <param name="name">The property name we seek.</param>
        /// <returns>A Dictionary with distinct values of string representation of the
        ///    seeked JsonElement as keys, and a List of actual JsonElement objects as
        ///    mapped values.
        /// </returns>
        private static Dictionary<string, List<JsonElement>> findNamedElements(JsonElement element, string name)
        {
            Dictionary<string, List<JsonElement>> hits = new Dictionary<string, List<JsonElement>>();
            Dictionary<string, List<JsonElement>> nestedHits = null;

            // Can we iterate further?
            switch (element.ValueKind) {
                case JsonValueKind.Object:
                    foreach (JsonProperty property in element.EnumerateObject())
                    {
                        if (property.Name == name) {
                            string key = property.Value.ToString();
                            if (!(hits.ContainsKey(key)))
                            {
                                hits.Add(key, new List<JsonElement>());
                            }
                            hits[key].Add(property.Value);
                        }

                        // Note: Here we can recurse into same property that
                        // we've just listed, if it is not of a simple kind.
                        nestedHits = findNamedElements(property.Value, name);
                        hits = addDictList(hits, nestedHits);
                    }
                    break;

                case JsonValueKind.Array:
                    foreach (JsonElement nestedElem in element.EnumerateArray())
                    {
                        nestedHits = findNamedElements(nestedElem, name);
                        hits = addDictList(hits, nestedHits);
                    }
                    break;

                default:
                    // No-op for simple types: these values per se have no name
                    // to learn, and we can not iterate deeper into them.
                    break;
            }

            return hits;
        }

        private static ValidationResult Validate(JsonSchema schema, JsonDocument jsonDocument, string schemaVersionString)
        {
            var validationMessages = new List<string>();
            var validationOptions = new ValidationOptions
            {
                OutputFormat = OutputFormat.Detailed,
                RequireFormatValidation = true
            };

            var result = schema.Validate(jsonDocument.RootElement, validationOptions);

            if (result.IsValid)
            {
                foreach (var properties in jsonDocument.RootElement.EnumerateObject())
                {
                    if (properties.Name == "specVersion")
                    {
                        var specVersion = properties.Value.GetString();
                        if (specVersion != schemaVersionString)
                        {
                            validationMessages.Add($"Incorrect schema version: expected {schemaVersionString} actual {specVersion}");
                        }
                    }
                }

                // The JSON Schema, at least the ones defined by CycloneDX
                // and handled by current parser in dotnet ecosystem, can
                // not specify or check the uniqueness requirement for the
                // "bom-ref" assignments in the overall document (e.g. in
                // "metadata/component" and list of "components", as well
                // as in "services" and "vulnerabilities", as of CycloneDX
                // spec v1.4), so this is checked separately here if the
                // document seems structurally intact otherwise.
                // Note that this is not a problem for the XML schema with
                // its explicit <xs:unique name="bom-ref"> constraint.
                Dictionary<string, List<JsonElement>> bomRefs = findNamedElements(jsonDocument.RootElement, "bom-ref");
                foreach (KeyValuePair<string, List<JsonElement>> KVP in bomRefs) {
                    if (KVP.Value != null && KVP.Value.Count != 1) {
                        validationMessages.Add($"'bom-ref' value of {KVP.Key}: expected 1 mention, actual {KVP.Value.Count}");
                    }
                }
<<<<<<< HEAD
=======

                // Check that if we "ref" something (from dependencies, etc.)
                // the corresponding "bom-ref" exists in this document:
                List<string> bomRefsList = new List<string>(bomRefs.Keys);
                Dictionary<string, List<JsonElement>> useRefs = findNamedElements(jsonDocument.RootElement, "ref");
                foreach (KeyValuePair<string, List<JsonElement>> KVP in useRefs) {
                    if (KVP.Value != null && KVP.Value.Count > 0 && !(bomRefsList.Contains(KVP.Key))) {
                        validationMessages.Add($"'ref' value of {KVP.Key} was used in {KVP.Value.Count} place(s); expected a 'bom-ref' defined for it, but there was none");
                    }
                }
>>>>>>> 11b62da7
            }
            else
            {
                validationMessages.Add($"Validation failed: {result.Message}");
                validationMessages.Add(result.SchemaLocation.ToString());
                validationMessages.Add($"On instance: {result.InstanceLocation}:");
                validationMessages.Add(result.InstanceLocation.Evaluate(jsonDocument.RootElement).ToString());

                if (result.NestedResults != null)
                {
                    var nestedResults = new Queue<ValidationResults>(result.NestedResults);

                    while (nestedResults.Count > 0)
                    {
                        var nestedResult = nestedResults.Dequeue();

                        if (
                            !string.IsNullOrEmpty(nestedResult.Message)
                            && nestedResult.NestedResults != null
                            && nestedResult.NestedResults.Count > 0)
                        {
                            validationMessages.Add($"{nestedResult.InstanceLocation}: {nestedResult.Message}");
                        }
                        
                        if (nestedResult.NestedResults != null)
                        {
                            foreach (var newNestedResult in nestedResult.NestedResults)
                            {
                                nestedResults.Enqueue(newNestedResult);
                            }
                        }
                    }
                }
            }

            return new ValidationResult
            {
                Valid = validationMessages.Count == 0,
                Messages = validationMessages
            };
        }

        private static string SchemaVersionResourceFilenameString(SpecificationVersion schemaVersion) => schemaVersion.ToString().Substring(1).Replace('_', '.');
    }
}<|MERGE_RESOLUTION|>--- conflicted
+++ resolved
@@ -166,8 +166,6 @@
             }
         }
 
-<<<<<<< HEAD
-=======
         /// <summary>
         /// Merge two dictionaries whose values are lists of JsonElements,
         /// adding all entries from list in dict2 for the same key as in
@@ -177,7 +175,6 @@
         /// <param name="dict1">Dict with lists as values</param>
         /// <param name="dict2">Dict with lists as values</param>
         /// <returns>Copy of dict1+dict2</returns>
->>>>>>> 11b62da7
         private static Dictionary<string, List<JsonElement>> addDictList(
             Dictionary<string, List<JsonElement>> dict1,
             Dictionary<string, List<JsonElement>> dict2)
@@ -304,8 +301,6 @@
                         validationMessages.Add($"'bom-ref' value of {KVP.Key}: expected 1 mention, actual {KVP.Value.Count}");
                     }
                 }
-<<<<<<< HEAD
-=======
 
                 // Check that if we "ref" something (from dependencies, etc.)
                 // the corresponding "bom-ref" exists in this document:
@@ -316,7 +311,6 @@
                         validationMessages.Add($"'ref' value of {KVP.Key} was used in {KVP.Value.Count} place(s); expected a 'bom-ref' defined for it, but there was none");
                     }
                 }
->>>>>>> 11b62da7
             }
             else
             {
