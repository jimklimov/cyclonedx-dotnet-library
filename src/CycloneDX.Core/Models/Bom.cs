--- conflicted
+++ resolved
@@ -151,135 +151,6 @@
         [ProtoMember(10)]
         public List<Vulnerabilities.Vulnerability> Vulnerabilities { get; set; }
         public bool ShouldSerializeVulnerabilities() { return Vulnerabilities?.Count > 0; }
-<<<<<<< HEAD
-
-        // TODO: MergeWith() might be reasonable but is currently handled
-        // by several strategy implementations in CycloneDX.Utils Merge.cs
-        // so maybe there should be sub-classes or strategy arguments or
-        // properties to select one of those implementations at run-time?..
-
-        /// <summary>
-        /// Add reference to this currently running build of cyclonedx-cli
-        /// (likely) and this cyclonedx-dotnet-library into the Metadata/Tools
-        /// of this Bom document. Intended for use after processing which
-        /// creates or modifies the document. After all - any bugs appearing
-        /// due to library routines are our own and should be trackable...
-        ///
-        /// NOTE: Tries to not add identical duplicate entries.
-        /// </summary>
-        public void BomMetadataReferThisToolkit()
-        {
-            // Per https://stackoverflow.com/a/36351902/4715872 :
-            // Use System.Reflection.Assembly.GetExecutingAssembly()
-            // to get the assembly (that this line of code is in), or
-            // use System.Reflection.Assembly.GetEntryAssembly() to
-            // get the assembly your project started with (most likely
-            // this is your app). In multi-project solutions this is
-            // something to keep in mind!
-            Tool toolThisLibrary = new Tool
-            {
-                Vendor = "OWASP Foundation",
-                Name = Assembly.GetExecutingAssembly().GetName().Name, // "cyclonedx-dotnet-library"
-                Version = Assembly.GetExecutingAssembly().GetName().Version.ToString()
-            };
-
-            if (this.Metadata is null)
-            {
-                this.Metadata = new Metadata();
-            }
-
-            if (this.Metadata.Tools is null)
-            {
-                this.Metadata.Tools = new List<Tool>(new [] {toolThisLibrary});
-            }
-            else
-            {
-                if (!this.Metadata.Tools.Contains(toolThisLibrary))
-                {
-                    this.Metadata.Tools.Add(toolThisLibrary);
-                }
-            }
-
-            // At worst, these would dedup away?..
-            string toolThisScriptName = Assembly.GetEntryAssembly().GetName().Name; // "cyclonedx-cli" or similar
-            if (toolThisScriptName != toolThisLibrary.Name)
-            {
-                Tool toolThisScript = new Tool
-                {
-                    Name = toolThisScriptName,
-                    Vendor = (toolThisScriptName.ToLowerInvariant().StartsWith("cyclonedx") ? "OWASP Foundation" : null),
-                    Version = Assembly.GetEntryAssembly().GetName().Version.ToString()
-                };
-
-                if (!this.Metadata.Tools.Contains(toolThisScript))
-                {
-                    this.Metadata.Tools.Add(toolThisScript);
-                }
-            }
-        }
-
-        /// <summary>
-        /// Update the Metadata/Timestamp of this Bom document
-        /// (after content manipulations such as a merge)
-        /// using DateTime.Now.
-        ///
-        /// NOTE: Creates a new Metadata object to populate
-        /// the property, if one was missing in this Bom object.
-        /// </summary>
-        public void BomMetadataUpdateTimestamp()
-        {
-            if (this.Metadata is null)
-            {
-                this.Metadata = new Metadata();
-            }
-
-            this.Metadata.Timestamp = DateTime.Now;
-        }
-
-        /// <summary>
-        /// Update the SerialNumber and optionally bump the Version
-        /// of a Bom document issued with such serial number (both
-        /// not in the Metadata structure, but still are "meta data")
-        /// of this Bom document, either using a new random UUID as
-        /// the SerialNumber and assigning a Version=1, or bumping
-        /// the Version -- usually done after content manipulations
-        /// such as a merge, depending on their caller-defined impact.
-        /// </summary>
-        public void BomMetadataUpdateSerialNumberVersion(bool generateNewSerialNumber)
-        {
-            if (this.Version is null || this.Version < 1 || this.SerialNumber is null || this.SerialNumber == "")
-            {
-                generateNewSerialNumber = true;
-            }
-
-            if (generateNewSerialNumber)
-            {
-                this.Version = 1;
-                this.SerialNumber = "urn:uuid:" + System.Guid.NewGuid().ToString();
-            }
-            else
-            {
-                this.Version++;
-            }
-        }
-
-        /// <summary>
-        /// Set up (default or update) meta data of this Bom document,
-        /// covering the Version, SerialNumber and Metadata/Timestamp
-        /// in one shot. Typically useful to brush up a `new Bom()` or
-        /// to ensure a new identity for a modified Bom document.
-        ///
-        /// NOTE: caller may want to BomMetadataReferThisToolkit()
-        /// separately, to add the Metadata/Tools[] entries about this
-        /// CycloneDX library and its consumer (e.g. the "cyclonedx-cli"
-        /// program).
-        /// </summary>
-        public void BomMetadataUpdate(bool generateNewSerialNumber)
-        {
-            this.BomMetadataUpdateSerialNumberVersion(generateNewSerialNumber);
-            this.BomMetadataUpdateTimestamp();
-        }
-=======
         
         [XmlArray("annotations")]
         [XmlArrayItem("annotation")]
@@ -298,6 +169,132 @@
         [ProtoMember(13)]
         public List<Formula> Formulation { get; set; }
         public bool ShouldSerializeFormulation() { return Formulation?.Count > 0; }
->>>>>>> 1e3886b7
+
+        // TODO: MergeWith() might be reasonable but is currently handled
+        // by several strategy implementations in CycloneDX.Utils Merge.cs
+        // so maybe there should be sub-classes or strategy arguments or
+        // properties to select one of those implementations at run-time?..
+
+        /// <summary>
+        /// Add reference to this currently running build of cyclonedx-cli
+        /// (likely) and this cyclonedx-dotnet-library into the Metadata/Tools
+        /// of this Bom document. Intended for use after processing which
+        /// creates or modifies the document. After all - any bugs appearing
+        /// due to library routines are our own and should be trackable...
+        ///
+        /// NOTE: Tries to not add identical duplicate entries.
+        /// </summary>
+        public void BomMetadataReferThisToolkit()
+        {
+            // Per https://stackoverflow.com/a/36351902/4715872 :
+            // Use System.Reflection.Assembly.GetExecutingAssembly()
+            // to get the assembly (that this line of code is in), or
+            // use System.Reflection.Assembly.GetEntryAssembly() to
+            // get the assembly your project started with (most likely
+            // this is your app). In multi-project solutions this is
+            // something to keep in mind!
+            Tool toolThisLibrary = new Tool
+            {
+                Vendor = "OWASP Foundation",
+                Name = Assembly.GetExecutingAssembly().GetName().Name, // "cyclonedx-dotnet-library"
+                Version = Assembly.GetExecutingAssembly().GetName().Version.ToString()
+            };
+
+            if (this.Metadata is null)
+            {
+                this.Metadata = new Metadata();
+            }
+
+            if (this.Metadata.Tools is null)
+            {
+                this.Metadata.Tools = new List<Tool>(new [] {toolThisLibrary});
+            }
+            else
+            {
+                if (!this.Metadata.Tools.Contains(toolThisLibrary))
+                {
+                    this.Metadata.Tools.Add(toolThisLibrary);
+                }
+            }
+
+            // At worst, these would dedup away?..
+            string toolThisScriptName = Assembly.GetEntryAssembly().GetName().Name; // "cyclonedx-cli" or similar
+            if (toolThisScriptName != toolThisLibrary.Name)
+            {
+                Tool toolThisScript = new Tool
+                {
+                    Name = toolThisScriptName,
+                    Vendor = (toolThisScriptName.ToLowerInvariant().StartsWith("cyclonedx") ? "OWASP Foundation" : null),
+                    Version = Assembly.GetEntryAssembly().GetName().Version.ToString()
+                };
+
+                if (!this.Metadata.Tools.Contains(toolThisScript))
+                {
+                    this.Metadata.Tools.Add(toolThisScript);
+                }
+            }
+        }
+
+        /// <summary>
+        /// Update the Metadata/Timestamp of this Bom document
+        /// (after content manipulations such as a merge)
+        /// using DateTime.Now.
+        ///
+        /// NOTE: Creates a new Metadata object to populate
+        /// the property, if one was missing in this Bom object.
+        /// </summary>
+        public void BomMetadataUpdateTimestamp()
+        {
+            if (this.Metadata is null)
+            {
+                this.Metadata = new Metadata();
+            }
+
+            this.Metadata.Timestamp = DateTime.Now;
+        }
+
+        /// <summary>
+        /// Update the SerialNumber and optionally bump the Version
+        /// of a Bom document issued with such serial number (both
+        /// not in the Metadata structure, but still are "meta data")
+        /// of this Bom document, either using a new random UUID as
+        /// the SerialNumber and assigning a Version=1, or bumping
+        /// the Version -- usually done after content manipulations
+        /// such as a merge, depending on their caller-defined impact.
+        /// </summary>
+        public void BomMetadataUpdateSerialNumberVersion(bool generateNewSerialNumber)
+        {
+            if (this.Version is null || this.Version < 1 || this.SerialNumber is null || this.SerialNumber == "")
+            {
+                generateNewSerialNumber = true;
+            }
+
+            if (generateNewSerialNumber)
+            {
+                this.Version = 1;
+                this.SerialNumber = "urn:uuid:" + System.Guid.NewGuid().ToString();
+            }
+            else
+            {
+                this.Version++;
+            }
+        }
+
+        /// <summary>
+        /// Set up (default or update) meta data of this Bom document,
+        /// covering the Version, SerialNumber and Metadata/Timestamp
+        /// in one shot. Typically useful to brush up a `new Bom()` or
+        /// to ensure a new identity for a modified Bom document.
+        ///
+        /// NOTE: caller may want to BomMetadataReferThisToolkit()
+        /// separately, to add the Metadata/Tools[] entries about this
+        /// CycloneDX library and its consumer (e.g. the "cyclonedx-cli"
+        /// program).
+        /// </summary>
+        public void BomMetadataUpdate(bool generateNewSerialNumber)
+        {
+            this.BomMetadataUpdateSerialNumberVersion(generateNewSerialNumber);
+            this.BomMetadataUpdateTimestamp();
+        }
     }
 }