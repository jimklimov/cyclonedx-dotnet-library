// This file is part of CycloneDX Library for .NET
//
// Licensed under the Apache License, Version 2.0 (the “License”);
// you may not use this file except in compliance with the License.
// You may obtain a copy of the License at
//
// http://www.apache.org/licenses/LICENSE-2.0
//
// Unless required by applicable law or agreed to in writing, software
// distributed under the License is distributed on an “AS IS” BASIS,
// WITHOUT WARRANTIES OR CONDITIONS OF ANY KIND, either express or implied.
// See the License for the specific language governing permissions and
// limitations under the License.
//
// SPDX-License-Identifier: Apache-2.0
// Copyright (c) OWASP Foundation. All Rights Reserved.

using System;
using System.Collections.Generic;
using System.Diagnostics.CodeAnalysis;
using System.Linq;
using System.Text.Json.Serialization;
using System.Xml.Serialization;
using ProtoBuf;

namespace CycloneDX.Models
{
    [SuppressMessage("Microsoft.Performance", "CA1822:MarkMembersAsStatic")]
    [SuppressMessage("Microsoft.Usage", "CA2227:CollectionPropertiesShouldBeReadOnly")]
    [XmlRoot("bom", IsNullable=false)]
    [ProtoContract]
    public class Bom : BomEntity
    {
        [XmlIgnore]
        public string BomFormat => "CycloneDX";

        private SpecificationVersion _specVersion = SpecificationVersionHelpers.CurrentVersion;
        [XmlIgnore]
        [JsonIgnore]
        public SpecificationVersion SpecVersion
        {
            get => _specVersion;
            set
            {
                _specVersion = value;
                // this is horrible, but I can't get the XML serializer to cooperate with me otherwise
                BomUtils.EnumerateAllToolChoices(this, (toolChoice) =>
                {
                    toolChoice.SpecVersion = _specVersion;
                });
                BomUtils.EnumerateAllServices(this, (service) =>
                {
                    service.SpecVersion = _specVersion;
                });
            }
        }

        // For JSON we could use a custom converter
        // but this works nicely for protobuf too
        [XmlIgnore]
        [ProtoMember(1)]
        [JsonPropertyName("specVersion")]
        public string SpecVersionString
        {
            get => SpecificationVersionHelpers.VersionString(SpecVersion);
            set
            {
                switch (value)
                {
                    case "1.0":
                        SpecVersion = SpecificationVersion.v1_0;
                        break;
                    case "1.1":
                        SpecVersion = SpecificationVersion.v1_1;
                        break;
                    case "1.2":
                        SpecVersion = SpecificationVersion.v1_2;
                        break;
                    case "1.3":
                        SpecVersion = SpecificationVersion.v1_3;
                        break;
                    case "1.4":
                        SpecVersion = SpecificationVersion.v1_4;
                        break;
                    case "1.5":
                        SpecVersion = SpecificationVersion.v1_5;
                        break;
                    default:
                        throw new ArgumentException($"Unsupported specification version: {value}");
                }
            }
        }

        [XmlAttribute("serialNumber")]
        [ProtoMember(3)]
        public string SerialNumber { get; set; }

        [XmlIgnore]
        [ProtoMember(2)]
        public int? Version { get; set; }
        [XmlAttribute("version")]
        [JsonIgnore]
        public int NonNullableVersion
        {
            get
            {
                return Version.Value;
            }
            set
            {
                Version = value;
            }
        }
        public bool ShouldSerializeNonNullableVersion() { return Version.HasValue; }

        [XmlElement("metadata")]
        [ProtoMember(4)]
        public Metadata Metadata { get; set; }

        [XmlArray("components")]
        [XmlArrayItem("component")]
        [ProtoMember(5)]
        public List<Component> Components { get; set; }

        [XmlArray("services")]
        [XmlArrayItem("service")]
        [ProtoMember(6)]
        public List<Service> Services { get; set; }
        public bool ShouldSerializeServices() { return Services?.Count > 0; }

        [XmlArray("externalReferences")]
        [XmlArrayItem("reference")]
        [ProtoMember(7)]
        public List<ExternalReference> ExternalReferences { get; set; }
        public bool ShouldSerializeExternalReferences() { return ExternalReferences?.Count > 0; }

        [XmlArray("dependencies")]
        [XmlArrayItem("dependency")]
        [ProtoMember(8)]
        public List<Dependency> Dependencies { get; set; }
        public bool ShouldSerializeDependencies() { return Dependencies?.Count > 0; }

        [XmlArray("compositions")]
        [XmlArrayItem("composition")]
        [ProtoMember(9)]
        public List<Composition> Compositions { get; set; }

        [XmlArray("vulnerabilities")]
        [XmlArrayItem("vulnerability")]
        [ProtoMember(10)]
        public List<Vulnerabilities.Vulnerability> Vulnerabilities { get; set; }
        public bool ShouldSerializeVulnerabilities() { return Vulnerabilities?.Count > 0; }
<<<<<<< HEAD

        // TODO: MergeWith() might be reasonable but is currently handled
        // by several strategy implementations in CycloneDX.Utils Merge.cs
        // so maybe there should be sub-classes or strategy arguments or
        // properties to select one of those implementations at run-time?..
=======
        
        [XmlArray("annotations")]
        [XmlArrayItem("annotation")]
        [ProtoMember(11)]
        public List<Annotation> Annotations { get; set; }
        public bool ShouldSerializeAnnotations() { return Annotations?.Count > 0; }
        
        [XmlArray("properties")]
        [XmlArrayItem("property")]
        [ProtoMember(12)]
        public List<Property> Properties { get; set; }
        public bool ShouldSerializeProperties() { return Properties?.Count > 0; }
        
        [XmlArray("formulation")]
        [XmlArrayItem("formula")]
        [ProtoMember(13)]
        public List<Formula> Formulation { get; set; }
        public bool ShouldSerializeFormulation() { return Formulation?.Count > 0; }
>>>>>>> 1e3886b7
    }
}<|MERGE_RESOLUTION|>--- conflicted
+++ resolved
@@ -150,13 +150,6 @@
         [ProtoMember(10)]
         public List<Vulnerabilities.Vulnerability> Vulnerabilities { get; set; }
         public bool ShouldSerializeVulnerabilities() { return Vulnerabilities?.Count > 0; }
-<<<<<<< HEAD
-
-        // TODO: MergeWith() might be reasonable but is currently handled
-        // by several strategy implementations in CycloneDX.Utils Merge.cs
-        // so maybe there should be sub-classes or strategy arguments or
-        // properties to select one of those implementations at run-time?..
-=======
         
         [XmlArray("annotations")]
         [XmlArrayItem("annotation")]
@@ -175,6 +168,10 @@
         [ProtoMember(13)]
         public List<Formula> Formulation { get; set; }
         public bool ShouldSerializeFormulation() { return Formulation?.Count > 0; }
->>>>>>> 1e3886b7
+
+        // TODO: MergeWith() might be reasonable but is currently handled
+        // by several strategy implementations in CycloneDX.Utils Merge.cs
+        // so maybe there should be sub-classes or strategy arguments or
+        // properties to select one of those implementations at run-time?..
     }
 }