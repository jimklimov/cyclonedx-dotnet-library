--- conflicted
+++ resolved
@@ -618,12 +618,8 @@
             }
 
             // ...and of back-references (if any):
-<<<<<<< HEAD
             bool backrefExists = false;
-            foreach (var (containedRef, referrerList) in res.dictBackrefs)
-=======
             foreach (var (containedRef, referrerList) in res.GetRefsInContainers())
->>>>>>> 0b9fdb68
             {
                 if (containedRef is null || containedRef != oldRef)
                 {
