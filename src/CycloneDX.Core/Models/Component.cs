--- conflicted
+++ resolved
@@ -223,7 +223,6 @@
 
         public bool Equivalent(Component obj)
         {
-<<<<<<< HEAD
             // "this" is not null ever, so the counterpart also should not be :)
             if (obj is null)
             {
@@ -255,9 +254,6 @@
 
             // Could not prove equivalence, err on the safe side:
             return false;
-=======
-            return Json.Serializer.Serialize(this) == Json.Serializer.Serialize(obj);
->>>>>>> 1e3886b7
         }
 
         /// <summary>
@@ -271,7 +267,6 @@
         /// <param name="list">List<Component> to sort</param>
         public static void NormalizeList(bool ascending, bool recursive, List<Component> list)
         {
-<<<<<<< HEAD
             var sortHelper = new ListMergeHelper<Component>();
             sortHelper.SortByImpl(ascending, recursive, list,
                 o => (o?.BomRef, o?.Type, o?.Group, o?.Name, o?.Version),
@@ -914,9 +909,6 @@
 
             // Merge was not applicable or otherwise did not succeed
             return false;
-=======
-            return Json.Serializer.Serialize(this).GetHashCode();
->>>>>>> 1e3886b7
         }
     }
 }