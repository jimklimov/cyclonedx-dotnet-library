--- conflicted
+++ resolved
@@ -28,11 +28,7 @@
 namespace CycloneDX.Models
 {
     [ProtoContract]
-<<<<<<< HEAD
-    public class ResourceReferenceChoice : BomEntity, IXmlSerializable
-=======
     public class ResourceReferenceChoice : BomEntity, IXmlSerializable, IBomEntityWithRefLinkType_String_Ref
->>>>>>> f5046ab5
     {
         private static XmlSerializer _extRefSerializer;
         private static XmlSerializer GetExternalReferenceSerializer()
