// This file is part of CycloneDX Library for .NET
//
// Licensed under the Apache License, Version 2.0 (the “License”);
// you may not use this file except in compliance with the License.
// You may obtain a copy of the License at
//
// http://www.apache.org/licenses/LICENSE-2.0
//
// Unless required by applicable law or agreed to in writing, software
// distributed under the License is distributed on an “AS IS” BASIS,
// WITHOUT WARRANTIES OR CONDITIONS OF ANY KIND, either express or implied.
// See the License for the specific language governing permissions and
// limitations under the License.
//
// SPDX-License-Identifier: Apache-2.0
// Copyright (c) OWASP Foundation. All Rights Reserved.

using System;
using System.Collections.Generic;
using System.Diagnostics.CodeAnalysis;
using System.Text.Json.Serialization;
using System.Xml.Serialization;
using ProtoBuf;

namespace CycloneDX.Models
{
    [ProtoContract]
<<<<<<< HEAD
    public class Data : BomEntity
=======
    public class Data : BomEntity, IBomEntityWithRefType_String_BomRef
>>>>>>> f5046ab5
    {
        [ProtoContract]
        public enum DataType
        {
            [XmlEnum(Name = "source-code")]
            SourceCode,
            [XmlEnum(Name = "configuration")]
            Configuration,
            [XmlEnum(Name = "dataset")]
            Dataset,
            [XmlEnum(Name = "definition")]
            Definition,
            [XmlEnum(Name = "other")]
            Other,
        }

        [ProtoContract]
        public class DataContents : BomEntity
        {
            [XmlElement("attachment")]
            [ProtoMember(1)]
            public AttachedText Attachment { get; set; }
            
            [XmlElement("url")]
            [ProtoMember(2)]
            public string Url { get; set; }
            
            [XmlArray("properties")]
            [XmlArrayItem("property")]
            [ProtoMember(22)]
            public List<Property> Properties { get; set; }
            public bool ShouldSerializeProperties() { return Properties?.Count > 0; }
        }

        [JsonPropertyName("bom-ref")]
        [XmlAttribute("bom-ref")]
        [ProtoMember(1)]
        public string BomRef { get; set; }

        [XmlElement("type")]
        [ProtoMember(2)]
        public DataType Type { get; set; }

        [XmlElement("name")]
        [ProtoMember(3)]
        public string Name { get; set; }

        [XmlElement("contents")]
        [ProtoMember(4)]
        public DataContents Contents { get; set; }

        [XmlElement("classification")]
        [ProtoMember(5)]
        public string Classification { get; set; }

        [XmlElement("sensitiveData")]
        [ProtoMember(6)]
        public string SensitiveData { get; set; }

        [XmlElement("graphics")]
        [ProtoMember(7)]
        public GraphicsCollection Graphics { get; set; }

        [XmlElement("description")]
        [ProtoMember(8)]
        public string Description { get; set; }

        [XmlElement("governance")]
        [ProtoMember(9)]
        public DataGovernance Governance { get; set; }
    }
}<|MERGE_RESOLUTION|>--- conflicted
+++ resolved
@@ -25,11 +25,7 @@
 namespace CycloneDX.Models
 {
     [ProtoContract]
-<<<<<<< HEAD
-    public class Data : BomEntity
-=======
     public class Data : BomEntity, IBomEntityWithRefType_String_BomRef
->>>>>>> f5046ab5
     {
         [ProtoContract]
         public enum DataType
