// This file is part of CycloneDX Library for .NET
//
// Licensed under the Apache License, Version 2.0 (the “License”);
// you may not use this file except in compliance with the License.
// You may obtain a copy of the License at
//
// http://www.apache.org/licenses/LICENSE-2.0
//
// Unless required by applicable law or agreed to in writing, software
// distributed under the License is distributed on an “AS IS” BASIS,
// WITHOUT WARRANTIES OR CONDITIONS OF ANY KIND, either express or implied.
// See the License for the specific language governing permissions and
// limitations under the License.
//
// SPDX-License-Identifier: Apache-2.0
// Copyright (c) OWASP Foundation. All Rights Reserved.

using System;
using System.Collections.Generic;
using System.Diagnostics.CodeAnalysis;
using System.Text.Json.Serialization;
using System.Xml.Serialization;
using ProtoBuf;

namespace CycloneDX.Models
{
    [XmlType("formula")]
    [ProtoContract]
<<<<<<< HEAD
    public class Formula : BomEntity
=======
    public class Formula : BomEntity, IBomEntityWithRefType_String_BomRef
>>>>>>> f5046ab5
    {
        [JsonPropertyName("bom-ref")]
        [XmlAttribute("bom-ref")]
        [ProtoMember(1)]
        public string BomRef { get; set; }

        [XmlArray("components")]
        [XmlArrayItem("component")]
        [ProtoMember(2)]
        public List<Component> Components { get; set; }

        [XmlArray("services")]
        [XmlArrayItem("service")]
        [ProtoMember(3)]
        public List<Service> Services { get; set; }
        public bool ShouldSerializeServices() { return Services?.Count > 0; }

        [XmlArray("workflows")]
        [XmlArrayItem("workflow")]
        [ProtoMember(4)]
        public List<Workflow> Workflows { get; set; }

        [XmlArray("properties")]
        [XmlArrayItem("property")]
        [ProtoMember(5)]
        public List<Property> Properties { get; set; }
        public bool ShouldSerializeProperties() { return Properties?.Count > 0; }
    }
}<|MERGE_RESOLUTION|>--- conflicted
+++ resolved
@@ -26,11 +26,7 @@
 {
     [XmlType("formula")]
     [ProtoContract]
-<<<<<<< HEAD
-    public class Formula : BomEntity
-=======
     public class Formula : BomEntity, IBomEntityWithRefType_String_BomRef
->>>>>>> f5046ab5
     {
         [JsonPropertyName("bom-ref")]
         [XmlAttribute("bom-ref")]
