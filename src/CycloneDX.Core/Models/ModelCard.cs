--- conflicted
+++ resolved
@@ -26,11 +26,7 @@
 {
     [XmlType("modelCard")]
     [ProtoContract]
-<<<<<<< HEAD
-    public class ModelCard : BomEntity
-=======
     public class ModelCard : BomEntity, IBomEntityWithRefType_String_BomRef
->>>>>>> f5046ab5
     {
         [ProtoContract]
         public enum ModelParameterApproachType
