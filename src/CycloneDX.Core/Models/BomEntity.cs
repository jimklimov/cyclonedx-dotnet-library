--- conflicted
+++ resolved
@@ -1399,23 +1399,15 @@
         /// </summary>
         readonly private Dictionary<String, List<BomEntity>> dictBackrefs = new Dictionary<String, List<BomEntity>>();
 
-<<<<<<< HEAD
         /// <summary>
         /// Callers can enable performance monitoring
         /// (and printing in ToString() method) to help
         /// debug the data-walk overheads. Accounting
         /// does have a cost (~5% for a larger 20s run).
         /// </summary>
-        public bool debugPerformance = false;
-=======
-        // Callers can enable performance monitoring
-        // (and printing in ToString() method) to help
-        // debug the data-walk overheads. Accounting
-        // does have a cost (~5% for a larger 20s run).
         #pragma warning disable S3052
         private bool debugPerformance { get; set; } = false;
         #pragma warning restore S3052
->>>>>>> 0b9fdb68
 
         /// <summary>
         /// If "true", query the class properties directly via reflection
@@ -2192,7 +2184,6 @@
         }
 
         /// <summary>
-<<<<<<< HEAD
         /// A special sepection of entries that are directly items
         /// in the Bom.Dependencies[] list, so describe the deps
         /// make-up of a certain "ref"erred entity. A non-trivial
@@ -2314,8 +2305,6 @@
         }
 
         /// <summary>
-=======
->>>>>>> 0b9fdb68
         /// Provide a Dictionary whose keys are "contained" entities
         /// with a BomRef attribute and values are their direct
         /// container BomEntities, e.g. each Bom.Components[] list
