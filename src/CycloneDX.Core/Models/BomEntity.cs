--- conflicted
+++ resolved
@@ -910,18 +910,10 @@
                             catch (System.InvalidOperationException)
                             {
                                 // property.GetValue(obj) failed
-<<<<<<< HEAD
-                                continue;
-=======
->>>>>>> c2c2e6f4
                             }
                             catch (System.Reflection.TargetInvocationException)
                             {
                                 // property.GetValue(obj) failed
-<<<<<<< HEAD
-                                continue;
-=======
->>>>>>> c2c2e6f4
                             }
                         }
                     }
@@ -937,12 +929,8 @@
                         // Note we do not check for null/type of "obj" at this point
                         // since the derived classes define the logic of equivalence
                         // (possibly to other entity subtypes as well).
-<<<<<<< HEAD
-                        //methodNormalizeList.Invoke(null, new object[] {ascending, recursive, list}) does not work, alas
-=======
                         //    methodNormalizeList.Invoke(null, new object[] {ascending, recursive, list}) does
                         // not work, alas
->>>>>>> c2c2e6f4
 
                         // Gotta make ugly cast copies there and back:
                         var helper = Activator.CreateInstance(refInfoListType.genericType);
@@ -955,11 +943,7 @@
 
                         // Populate back the original list object:
                         list.Clear();
-<<<<<<< HEAD
-                        refInfoListInterface.methodAddRange.Invoke(list, new object[] {helper});
-=======
                         refInfoListInterface.methodAddRange.Invoke(list, new [] {helper});
->>>>>>> c2c2e6f4
                         return;
                     }
                 }
@@ -967,11 +951,7 @@
 
             // Expensive but reliable default implementation (modulo differently
             // sorted lists of identical item sets inside the otherwise identical
-<<<<<<< HEAD
-            // objects -- but currently spec seems to mean ordered collections);
-=======
             // objects -- but currently spec seems to mean ordered collections),
->>>>>>> c2c2e6f4
             // classes are welcome to implement theirs eventually or switch cases
             // above currently.
             var sortHelper = new ListMergeHelper<BomEntity>();
