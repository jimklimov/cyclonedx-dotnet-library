--- conflicted
+++ resolved
@@ -26,11 +26,7 @@
 namespace CycloneDX.Models
 {
     [ProtoContract]
-<<<<<<< HEAD
-    public class DatasetChoice : BomEntity
-=======
     public class DatasetChoice : BomEntity, IBomEntityWithRefLinkType_String_Ref
->>>>>>> f5046ab5
     {
         [XmlElement("dataset")]
         [ProtoMember(1)]
