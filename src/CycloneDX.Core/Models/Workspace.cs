--- conflicted
+++ resolved
@@ -26,11 +26,7 @@
 {
     [XmlType("workspace")]
     [ProtoContract]
-<<<<<<< HEAD
-    public class Workspace : BomEntity
-=======
     public class Workspace : BomEntity, IBomEntityWithRefType_String_BomRef
->>>>>>> f5046ab5
     {
         [ProtoContract]
         public enum AccessModeType
