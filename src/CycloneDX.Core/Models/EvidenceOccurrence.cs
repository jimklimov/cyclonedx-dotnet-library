--- conflicted
+++ resolved
@@ -28,11 +28,7 @@
 {
     [XmlType("evidence-occurrence")]
     [ProtoContract]
-<<<<<<< HEAD
-    public class EvidenceOccurrence : BomEntity
-=======
     public class EvidenceOccurrence : BomEntity, IBomEntityWithRefType_String_BomRef
->>>>>>> f5046ab5
     {
         [JsonPropertyName("bom-ref")]
         [XmlAttribute("bom-ref")]
